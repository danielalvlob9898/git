--- conflicted
+++ resolved
@@ -255,15 +255,8 @@
 	struct strbuf err = STRBUF_INIT;
 	struct ref_transaction *transaction = NULL;
 	unsigned char *sha1 = xmalloc(targets * 20);
-<<<<<<< HEAD
-	const char *msg;
-	char *to_free = NULL;
-	int ret;
-	int i;
-=======
 	char *msg = NULL;
 	int i, ret = -1;
->>>>>>> 88499b29
 
 	save_commit_buffer = 0;
 
@@ -287,45 +280,19 @@
 	}
 
 	if (loop(walker))
-<<<<<<< HEAD
-		goto unlock_and_fail;
-
-	if (write_ref_log_details)
-		msg = to_free = xstrfmt("fetch from %s", write_ref_log_details);
-	else
-		msg = "fetch (unknown)";
-=======
 		goto done;
 	if (!write_ref) {
 		ret = 0;
 		goto done;
 	}
 	if (write_ref_log_details) {
-		msg = xmalloc(strlen(write_ref_log_details) + 12);
-		sprintf(msg, "fetch from %s", write_ref_log_details);
+		msg = xstrfmt("fetch from %s", write_ref_log_details);
 	} else {
 		msg = NULL;
 	}
->>>>>>> 88499b29
 	for (i = 0; i < targets; i++) {
 		if (!write_ref[i])
 			continue;
-<<<<<<< HEAD
-		ret = write_ref_sha1(lock[i], &sha1[20 * i], msg);
-		lock[i] = NULL;
-		if (ret)
-			goto unlock_and_fail;
-	}
-	free(to_free);
-
-	return 0;
-
-unlock_and_fail:
-	for (i = 0; i < targets; i++)
-		if (lock[i])
-			unlock_ref(lock[i]);
-	free(to_free);
-=======
 		strbuf_reset(&refname);
 		strbuf_addf(&refname, "refs/%s", write_ref[i]);
 		if (ref_transaction_update(transaction, refname.buf,
@@ -343,7 +310,6 @@
 	}
 
 	ret = 0;
->>>>>>> 88499b29
 
 done:
 	ref_transaction_free(transaction);
