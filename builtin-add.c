--- conflicted
+++ resolved
@@ -88,15 +88,9 @@
 static void update_callback(struct diff_queue_struct *q,
 			    struct diff_options *opt, void *cbdata)
 {
-<<<<<<< HEAD
 	int i;
 	struct update_callback_data *data = cbdata;
 
-=======
-	int i, flags;
-
-	flags = *((int *)cbdata);
->>>>>>> 205ffa94
 	for (i = 0; i < q->nr; i++) {
 		struct diff_filepair *p = q->queue[i];
 		const char *path = p->one->path;
@@ -106,35 +100,23 @@
 		case DIFF_STATUS_UNMERGED:
 		case DIFF_STATUS_MODIFIED:
 		case DIFF_STATUS_TYPE_CHANGED:
-<<<<<<< HEAD
-			if (add_file_to_cache(path, data->flags & ADD_FILES_VERBOSE)) {
-				if (!(data->flags & ADD_FILES_IGNORE_ERRORS))
+			if (add_file_to_cache(path, data->flags)) {
+				if (!(data->flags & ADD_CACHE_IGNORE_ERRORS))
 					die("updating files failed");
 				data->add_errors++;
 			}
 			break;
 		case DIFF_STATUS_DELETED:
-			remove_file_from_cache(path);
-			if (data->flags & ADD_FILES_VERBOSE)
-=======
-			add_file_to_cache(path, flags);
-			break;
-		case DIFF_STATUS_DELETED:
-			if (!(flags & ADD_CACHE_PRETEND))
+			if (!(data->flags & ADD_CACHE_PRETEND))
 				remove_file_from_cache(path);
-			if (flags)
->>>>>>> 205ffa94
+			if (data->flags & (ADD_CACHE_PRETEND|ADD_CACHE_VERBOSE))
 				printf("remove '%s'\n", path);
 			break;
 		}
 	}
 }
 
-<<<<<<< HEAD
 int add_files_to_cache(const char *prefix, const char **pathspec, int flags)
-=======
-void add_files_to_cache(const char *prefix, const char **pathspec, int flags)
->>>>>>> 205ffa94
 {
 	struct update_callback_data data;
 	struct rev_info rev;
@@ -143,13 +125,9 @@
 	rev.prune_data = pathspec;
 	rev.diffopt.output_format = DIFF_FORMAT_CALLBACK;
 	rev.diffopt.format_callback = update_callback;
-<<<<<<< HEAD
 	data.flags = flags;
 	data.add_errors = 0;
 	rev.diffopt.format_callback_data = &data;
-=======
-	rev.diffopt.format_callback_data = &flags;
->>>>>>> 205ffa94
 	run_diff_files(&rev, DIFF_RACY_IS_MODIFIED);
 	return !!data.add_errors;
 }
@@ -258,25 +236,15 @@
 	newfd = hold_locked_index(&lock_file, 1);
 
 	flags = ((verbose ? ADD_CACHE_VERBOSE : 0) |
-		 (show_only ? ADD_CACHE_PRETEND : 0));
+		 (show_only ? ADD_CACHE_PRETEND : 0) |
+		 (ignore_add_errors ? ADD_CACHE_IGNORE_ERRORS : 0));
 
 	if (take_worktree_changes) {
-		int flags = 0;
 		const char **pathspec;
 		if (read_cache() < 0)
 			die("index file corrupt");
 		pathspec = get_pathspec(prefix, argv);
-<<<<<<< HEAD
-
-		if (verbose)
-			flags |= ADD_FILES_VERBOSE;
-		if (ignore_add_errors)
-			flags |= ADD_FILES_IGNORE_ERRORS;
-
 		exit_status = add_files_to_cache(prefix, pathspec, flags);
-=======
-		add_files_to_cache(prefix, pathspec, flags);
->>>>>>> 205ffa94
 		goto finish;
 	}
 
@@ -307,15 +275,11 @@
 	}
 
 	for (i = 0; i < dir.nr; i++)
-<<<<<<< HEAD
-		if (add_file_to_cache(dir.entries[i]->name, verbose)) {
+		if (add_file_to_cache(dir.entries[i]->name, flags)) {
 			if (!ignore_add_errors)
 				die("adding files failed");
 			exit_status = 1;
 		}
-=======
-		add_file_to_cache(dir.entries[i]->name, flags);
->>>>>>> 205ffa94
 
  finish:
 	if (active_cache_changed) {
