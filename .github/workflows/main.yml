name: CI

on: [push, pull_request]

env:
  DEVELOPER: 1

jobs:
  ci-config:
    name: config
    runs-on: ubuntu-latest
    outputs:
      enabled: ${{ steps.check-ref.outputs.enabled }}${{ steps.skip-if-redundant.outputs.enabled }}
      skip_concurrent: ${{ steps.check-ref.outputs.skip_concurrent }}
    steps:
      - name: try to clone ci-config branch
        run: |
          git -c protocol.version=2 clone \
            --no-tags \
            --single-branch \
            -b ci-config \
            --depth 1 \
            --no-checkout \
            --filter=blob:none \
            https://github.com/${{ github.repository }} \
            config-repo &&
          cd config-repo &&
          git checkout HEAD -- ci/config || : ignore
      - id: check-ref
        name: check whether CI is enabled for ref
        run: |
          enabled=yes
          if test -x config-repo/ci/config/allow-ref &&
             ! config-repo/ci/config/allow-ref '${{ github.ref }}'
          then
            enabled=no
          fi
<<<<<<< HEAD
          echo "enabled=$enabled" >>$GITHUB_OUTPUT
=======

          skip_concurrent=yes
          if test -x config-repo/ci/config/skip-concurrent &&
             ! config-repo/ci/config/skip-concurrent '${{ github.ref }}'
          then
            skip_concurrent=no
          fi
          echo "::set-output name=enabled::$enabled"
          echo "::set-output name=skip_concurrent::$skip_concurrent"
>>>>>>> eb5b03a9
      - name: skip if the commit or tree was already tested
        id: skip-if-redundant
        uses: actions/github-script@v6
        if: steps.check-ref.outputs.enabled == 'yes'
        with:
          github-token: ${{secrets.GITHUB_TOKEN}}
          script: |
            try {
              // Figure out workflow ID, commit and tree
              const { data: run } = await github.rest.actions.getWorkflowRun({
                owner: context.repo.owner,
                repo: context.repo.repo,
                run_id: context.runId,
              });
              const workflow_id = run.workflow_id;
              const head_sha = run.head_sha;
              const tree_id = run.head_commit.tree_id;

              // See whether there is a successful run for that commit or tree
              const { data: runs } = await github.rest.actions.listWorkflowRuns({
                owner: context.repo.owner,
                repo: context.repo.repo,
                per_page: 500,
                status: 'success',
                workflow_id,
              });
              for (const run of runs.workflow_runs) {
                if (head_sha === run.head_sha) {
                  core.warning(`Successful run for the commit ${head_sha}: ${run.html_url}`);
                  core.setOutput('enabled', ' but skip');
                  break;
                }
                if (run.head_commit && tree_id === run.head_commit.tree_id) {
                  core.warning(`Successful run for the tree ${tree_id}: ${run.html_url}`);
                  core.setOutput('enabled', ' but skip');
                  break;
                }
              }
            } catch (e) {
              core.warning(e);
            }

  windows-build:
    name: win build
    needs: ci-config
    if: needs.ci-config.outputs.enabled == 'yes'
    runs-on: windows-latest
    concurrency:
      group: windows-build-${{ github.ref }}
      cancel-in-progress: ${{ needs.ci-config.outputs.skip_concurrent == 'yes' }}
    steps:
    - uses: actions/checkout@v3
    - uses: git-for-windows/setup-git-for-windows-sdk@v1
    - name: build
      shell: bash
      env:
        HOME: ${{runner.workspace}}
        NO_PERL: 1
      run: . /etc/profile && ci/make-test-artifacts.sh artifacts
    - name: zip up tracked files
      run: git archive -o artifacts/tracked.tar.gz HEAD
    - name: upload tracked files and build artifacts
      uses: actions/upload-artifact@v3
      with:
        name: windows-artifacts
        path: artifacts
  windows-test:
    name: win test
    runs-on: windows-latest
    needs: [ci-config, windows-build]
    strategy:
      fail-fast: false
      matrix:
        nr: [0, 1, 2, 3, 4, 5, 6, 7, 8, 9]
    concurrency:
      group: windows-test-${{ matrix.nr }}-${{ github.ref }}
      cancel-in-progress: ${{ needs.ci-config.outputs.skip_concurrent == 'yes' }}
    steps:
    - name: download tracked files and build artifacts
      uses: actions/download-artifact@v3
      with:
        name: windows-artifacts
        path: ${{github.workspace}}
    - name: extract tracked files and build artifacts
      shell: bash
      run: tar xf artifacts.tar.gz && tar xf tracked.tar.gz
    - uses: git-for-windows/setup-git-for-windows-sdk@v1
    - name: test
      shell: bash
      run: . /etc/profile && ci/run-test-slice.sh ${{matrix.nr}} 10
    - name: print test failures
      if: failure() && env.FAILED_TEST_ARTIFACTS != ''
      shell: bash
      run: ci/print-test-failures.sh
    - name: Upload failed tests' directories
      if: failure() && env.FAILED_TEST_ARTIFACTS != ''
      uses: actions/upload-artifact@v3
      with:
        name: failed-tests-windows
        path: ${{env.FAILED_TEST_ARTIFACTS}}
  vs-build:
    name: win+VS build
    needs: ci-config
    if: github.event.repository.owner.login == 'git-for-windows' && needs.ci-config.outputs.enabled == 'yes'
    env:
      NO_PERL: 1
      GIT_CONFIG_PARAMETERS: "'user.name=CI' 'user.email=ci@git'"
    runs-on: windows-latest
    concurrency:
      group: vs-build-${{ github.ref }}
      cancel-in-progress: ${{ needs.ci-config.outputs.skip_concurrent == 'yes' }}
    steps:
    - uses: actions/checkout@v3
    - uses: git-for-windows/setup-git-for-windows-sdk@v1
    - name: initialize vcpkg
      uses: actions/checkout@v3
      with:
        repository: 'microsoft/vcpkg'
        path: 'compat/vcbuild/vcpkg'
    - name: download vcpkg artifacts
      shell: powershell
      run: |
        $urlbase = "https://dev.azure.com/git/git/_apis/build/builds"
        $id = ((Invoke-WebRequest -UseBasicParsing "${urlbase}?definitions=9&statusFilter=completed&resultFilter=succeeded&`$top=1").content | ConvertFrom-JSON).value[0].id
        $downloadUrl = ((Invoke-WebRequest -UseBasicParsing "${urlbase}/$id/artifacts").content | ConvertFrom-JSON).value[0].resource.downloadUrl
        (New-Object Net.WebClient).DownloadFile($downloadUrl, "compat.zip")
        Expand-Archive compat.zip -DestinationPath . -Force
        Remove-Item compat.zip
    - name: add msbuild to PATH
      uses: microsoft/setup-msbuild@v1
    - name: copy dlls to root
      shell: cmd
      run: compat\vcbuild\vcpkg_copy_dlls.bat release
    - name: generate Visual Studio solution
      shell: bash
      run: |
        cmake `pwd`/contrib/buildsystems/ -DCMAKE_PREFIX_PATH=`pwd`/compat/vcbuild/vcpkg/installed/x64-windows \
        -DNO_GETTEXT=YesPlease -DPERL_TESTS=OFF -DPYTHON_TESTS=OFF -DCURL_NO_CURL_CMAKE=ON
    - name: MSBuild
      run: msbuild git.sln -property:Configuration=Release -property:Platform=x64 -maxCpuCount:4 -property:PlatformToolset=v142
    - name: bundle artifact tar
      shell: bash
      env:
        MSVC: 1
        VCPKG_ROOT: ${{github.workspace}}\compat\vcbuild\vcpkg
      run: |
        mkdir -p artifacts &&
        eval "$(make -n artifacts-tar INCLUDE_DLLS_IN_ARTIFACTS=YesPlease ARTIFACTS_DIRECTORY=artifacts NO_GETTEXT=YesPlease 2>&1 | grep ^tar)"
    - name: zip up tracked files
      run: git archive -o artifacts/tracked.tar.gz HEAD
    - name: upload tracked files and build artifacts
      uses: actions/upload-artifact@v3
      with:
        name: vs-artifacts
        path: artifacts
  vs-test:
    name: win+VS test
    runs-on: windows-latest
    needs: [ci-config, vs-build]
    strategy:
      fail-fast: false
      matrix:
        nr: [0, 1, 2, 3, 4, 5, 6, 7, 8, 9]
    concurrency:
      group: vs-test-${{ matrix.nr }}-${{ github.ref }}
      cancel-in-progress: ${{ needs.ci-config.outputs.skip_concurrent == 'yes' }}
    steps:
    - uses: git-for-windows/setup-git-for-windows-sdk@v1
    - name: download tracked files and build artifacts
      uses: actions/download-artifact@v3
      with:
        name: vs-artifacts
        path: ${{github.workspace}}
    - name: extract tracked files and build artifacts
      shell: bash
      run: tar xf artifacts.tar.gz && tar xf tracked.tar.gz
    - name: test
      shell: bash
      env:
        NO_SVN_TESTS: 1
      run: . /etc/profile && ci/run-test-slice.sh ${{matrix.nr}} 10
    - name: print test failures
      if: failure() && env.FAILED_TEST_ARTIFACTS != ''
      shell: bash
      run: ci/print-test-failures.sh
    - name: Upload failed tests' directories
      if: failure() && env.FAILED_TEST_ARTIFACTS != ''
      uses: actions/upload-artifact@v3
      with:
        name: failed-tests-windows
        path: ${{env.FAILED_TEST_ARTIFACTS}}
  regular:
    name: ${{matrix.vector.jobname}} (${{matrix.vector.pool}})
    needs: ci-config
    if: needs.ci-config.outputs.enabled == 'yes'
    concurrency:
      group: ${{ matrix.vector.jobname }}-${{ matrix.vector.pool }}-${{ github.ref }}
      cancel-in-progress: ${{ needs.ci-config.outputs.skip_concurrent == 'yes' }}
    strategy:
      fail-fast: false
      matrix:
        vector:
          - jobname: linux-clang
            cc: clang
            pool: ubuntu-latest
          - jobname: linux-sha256
            cc: clang
            pool: ubuntu-latest
          - jobname: linux-gcc
            cc: gcc
            cc_package: gcc-8
            pool: ubuntu-20.04
          - jobname: linux-TEST-vars
            cc: gcc
            cc_package: gcc-8
            pool: ubuntu-20.04
          - jobname: osx-clang
            cc: clang
            pool: macos-12
          - jobname: osx-gcc
            cc: gcc
            cc_package: gcc-9
            pool: macos-12
          - jobname: linux-gcc-default
            cc: gcc
            pool: ubuntu-latest
          - jobname: linux-leaks
            cc: gcc
            pool: ubuntu-latest
          - jobname: linux-asan
            cc: gcc
            pool: ubuntu-latest
          - jobname: linux-ubsan
            cc: gcc
            pool: ubuntu-latest
    env:
      CC: ${{matrix.vector.cc}}
      CC_PACKAGE: ${{matrix.vector.cc_package}}
      jobname: ${{matrix.vector.jobname}}
      runs_on_pool: ${{matrix.vector.pool}}
    runs-on: ${{matrix.vector.pool}}
    steps:
    - uses: actions/checkout@v3
    - run: ci/install-dependencies.sh
    - run: ci/run-build-and-tests.sh
    - name: print test failures
      if: failure() && env.FAILED_TEST_ARTIFACTS != ''
      run: ci/print-test-failures.sh
    - name: Upload failed tests' directories
      if: failure() && env.FAILED_TEST_ARTIFACTS != ''
      uses: actions/upload-artifact@v3
      with:
        name: failed-tests-${{matrix.vector.jobname}}
        path: ${{env.FAILED_TEST_ARTIFACTS}}
  dockerized:
    name: ${{matrix.vector.jobname}} (${{matrix.vector.image}})
    needs: ci-config
    if: needs.ci-config.outputs.enabled == 'yes'
    concurrency:
      group: dockerized-${{ matrix.vector.jobname }}-${{ matrix.vector.image }}-${{ github.ref }}
      cancel-in-progress: ${{ needs.ci-config.outputs.skip_concurrent == 'yes' }}
    strategy:
      fail-fast: false
      matrix:
        vector:
        - jobname: linux-musl
          image: alpine
        - jobname: linux32
          image: daald/ubuntu32:xenial
        - jobname: pedantic
          image: fedora
    env:
      jobname: ${{matrix.vector.jobname}}
    runs-on: ubuntu-latest
    container: ${{matrix.vector.image}}
    steps:
    - uses: actions/checkout@v3
      if: matrix.vector.jobname != 'linux32'
    - uses: actions/checkout@v1
      if: matrix.vector.jobname == 'linux32'
    - run: ci/install-docker-dependencies.sh
    - run: ci/run-build-and-tests.sh
    - name: print test failures
      if: failure() && env.FAILED_TEST_ARTIFACTS != ''
      run: ci/print-test-failures.sh
    - name: Upload failed tests' directories
      if: failure() && env.FAILED_TEST_ARTIFACTS != '' && matrix.vector.jobname != 'linux32'
      uses: actions/upload-artifact@v3
      with:
        name: failed-tests-${{matrix.vector.jobname}}
        path: ${{env.FAILED_TEST_ARTIFACTS}}
    - name: Upload failed tests' directories
      if: failure() && env.FAILED_TEST_ARTIFACTS != '' && matrix.vector.jobname == 'linux32'
      uses: actions/upload-artifact@v1
      with:
        name: failed-tests-${{matrix.vector.jobname}}
        path: ${{env.FAILED_TEST_ARTIFACTS}}
  static-analysis:
    needs: ci-config
    if: needs.ci-config.outputs.enabled == 'yes'
    env:
      jobname: StaticAnalysis
    runs-on: ubuntu-22.04
    concurrency:
      group: static-analysis-${{ github.ref }}
      cancel-in-progress: ${{ needs.ci-config.outputs.skip_concurrent == 'yes' }}
    steps:
    - uses: actions/checkout@v3
    - run: ci/install-dependencies.sh
    - run: ci/run-static-analysis.sh
    - run: ci/check-directional-formatting.bash
  sparse:
    needs: ci-config
    if: needs.ci-config.outputs.enabled == 'yes'
    env:
      jobname: sparse
    runs-on: ubuntu-20.04
    concurrency:
      group: sparse-${{ github.ref }}
      cancel-in-progress: ${{ needs.ci-config.outputs.skip_concurrent == 'yes' }}
    steps:
    - name: Download a current `sparse` package
      # Ubuntu's `sparse` version is too old for us
      uses: git-for-windows/get-azure-pipelines-artifact@v0
      with:
        repository: git/git
        definitionId: 10
        artifact: sparse-20.04
    - name: Install the current `sparse` package
      run: sudo dpkg -i sparse-20.04/sparse_*.deb
    - uses: actions/checkout@v3
    - name: Install other dependencies
      run: ci/install-dependencies.sh
    - run: make sparse
  documentation:
    name: documentation
    needs: ci-config
    if: needs.ci-config.outputs.enabled == 'yes'
    concurrency:
      group: documentation-${{ github.ref }}
      cancel-in-progress: ${{ needs.ci-config.outputs.skip_concurrent == 'yes' }}
    env:
      jobname: Documentation
    runs-on: ubuntu-latest
    steps:
    - uses: actions/checkout@v3
    - run: ci/install-dependencies.sh
    - run: ci/test-documentation.sh<|MERGE_RESOLUTION|>--- conflicted
+++ resolved
@@ -35,9 +35,6 @@
           then
             enabled=no
           fi
-<<<<<<< HEAD
-          echo "enabled=$enabled" >>$GITHUB_OUTPUT
-=======
 
           skip_concurrent=yes
           if test -x config-repo/ci/config/skip-concurrent &&
@@ -45,9 +42,8 @@
           then
             skip_concurrent=no
           fi
-          echo "::set-output name=enabled::$enabled"
-          echo "::set-output name=skip_concurrent::$skip_concurrent"
->>>>>>> eb5b03a9
+          echo "enabled=$enabled" >>$GITHUB_OUTPUT
+          echo "skip_concurrent=$skip_concurrent" >>$GITHUB_OUTPUT
       - name: skip if the commit or tree was already tested
         id: skip-if-redundant
         uses: actions/github-script@v6
