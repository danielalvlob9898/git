/*
 * Recursive Merge algorithm stolen from git-merge-recursive.py by
 * Fredrik Kuivinen.
 * The thieves were Alex Riesen and Johannes Schindelin, in June/July 2006
 */
#include "cache.h"
#include "merge-recursive.h"

#include "advice.h"
#include "alloc.h"
#include "attr.h"
#include "blob.h"
#include "builtin.h"
#include "cache-tree.h"
#include "commit.h"
#include "commit-reach.h"
#include "config.h"
#include "diff.h"
#include "diffcore.h"
#include "dir.h"
#include "ll-merge.h"
#include "lockfile.h"
#include "object-store.h"
#include "repository.h"
#include "revision.h"
#include "string-list.h"
#include "submodule-config.h"
#include "submodule.h"
#include "tag.h"
#include "tree-walk.h"
#include "unpack-trees.h"
#include "xdiff-interface.h"

struct merge_options_internal {
	int call_depth;
	int needed_rename_limit;
	struct hashmap current_file_dir_set;
	struct string_list df_conflict_file_set;
	struct unpack_trees_options unpack_opts;
	struct index_state orig_index;
};

struct path_hashmap_entry {
	struct hashmap_entry e;
	char path[FLEX_ARRAY];
};

static int path_hashmap_cmp(const void *cmp_data UNUSED,
			    const struct hashmap_entry *eptr,
			    const struct hashmap_entry *entry_or_key,
			    const void *keydata)
{
	const struct path_hashmap_entry *a, *b;
	const char *key = keydata;

	a = container_of(eptr, const struct path_hashmap_entry, e);
	b = container_of(entry_or_key, const struct path_hashmap_entry, e);

	return fspathcmp(a->path, key ? key : b->path);
}

/*
 * For dir_rename_entry, directory names are stored as a full path from the
 * toplevel of the repository and do not include a trailing '/'.  Also:
 *
 *   dir:                original name of directory being renamed
 *   non_unique_new_dir: if true, could not determine new_dir
 *   new_dir:            final name of directory being renamed
 *   possible_new_dirs:  temporary used to help determine new_dir; see comments
 *                       in get_directory_renames() for details
 */
struct dir_rename_entry {
	struct hashmap_entry ent;
	char *dir;
	unsigned non_unique_new_dir:1;
	struct strbuf new_dir;
	struct string_list possible_new_dirs;
};

static struct dir_rename_entry *dir_rename_find_entry(struct hashmap *hashmap,
						      char *dir)
{
	struct dir_rename_entry key;

	if (!dir)
		return NULL;
	hashmap_entry_init(&key.ent, strhash(dir));
	key.dir = dir;
	return hashmap_get_entry(hashmap, &key, ent, NULL);
}

static int dir_rename_cmp(const void *cmp_data UNUSED,
			  const struct hashmap_entry *eptr,
			  const struct hashmap_entry *entry_or_key,
			  const void *keydata UNUSED)
{
	const struct dir_rename_entry *e1, *e2;

	e1 = container_of(eptr, const struct dir_rename_entry, ent);
	e2 = container_of(entry_or_key, const struct dir_rename_entry, ent);

	return strcmp(e1->dir, e2->dir);
}

static void dir_rename_init(struct hashmap *map)
{
	hashmap_init(map, dir_rename_cmp, NULL, 0);
}

static void dir_rename_entry_init(struct dir_rename_entry *entry,
				  char *directory)
{
	hashmap_entry_init(&entry->ent, strhash(directory));
	entry->dir = directory;
	entry->non_unique_new_dir = 0;
	strbuf_init(&entry->new_dir, 0);
	string_list_init_nodup(&entry->possible_new_dirs);
}

struct collision_entry {
	struct hashmap_entry ent;
	char *target_file;
	struct string_list source_files;
	unsigned reported_already:1;
};

static struct collision_entry *collision_find_entry(struct hashmap *hashmap,
						    char *target_file)
{
	struct collision_entry key;

	hashmap_entry_init(&key.ent, strhash(target_file));
	key.target_file = target_file;
	return hashmap_get_entry(hashmap, &key, ent, NULL);
}

static int collision_cmp(const void *cmp_data UNUSED,
			 const struct hashmap_entry *eptr,
			 const struct hashmap_entry *entry_or_key,
			 const void *keydata UNUSED)
{
	const struct collision_entry *e1, *e2;

	e1 = container_of(eptr, const struct collision_entry, ent);
	e2 = container_of(entry_or_key, const struct collision_entry, ent);

	return strcmp(e1->target_file, e2->target_file);
}

static void collision_init(struct hashmap *map)
{
	hashmap_init(map, collision_cmp, NULL, 0);
}

static void flush_output(struct merge_options *opt)
{
	if (opt->buffer_output < 2 && opt->obuf.len) {
		fputs(opt->obuf.buf, stdout);
		strbuf_reset(&opt->obuf);
	}
}

__attribute__((format (printf, 2, 3)))
static int err(struct merge_options *opt, const char *err, ...)
{
	va_list params;

	if (opt->buffer_output < 2)
		flush_output(opt);
	else {
		strbuf_complete(&opt->obuf, '\n');
		strbuf_addstr(&opt->obuf, "error: ");
	}
	va_start(params, err);
	strbuf_vaddf(&opt->obuf, err, params);
	va_end(params);
	if (opt->buffer_output > 1)
		strbuf_addch(&opt->obuf, '\n');
	else {
		error("%s", opt->obuf.buf);
		strbuf_reset(&opt->obuf);
	}

	return -1;
}

static struct tree *shift_tree_object(struct repository *repo,
				      struct tree *one, struct tree *two,
				      const char *subtree_shift)
{
	struct object_id shifted;

	if (!*subtree_shift) {
		shift_tree(repo, &one->object.oid, &two->object.oid, &shifted, 0);
	} else {
		shift_tree_by(repo, &one->object.oid, &two->object.oid, &shifted,
			      subtree_shift);
	}
	if (oideq(&two->object.oid, &shifted))
		return two;
	return lookup_tree(repo, &shifted);
}

static inline void set_commit_tree(struct commit *c, struct tree *t)
{
	c->maybe_tree = t;
}

static struct commit *make_virtual_commit(struct repository *repo,
					  struct tree *tree,
					  const char *comment)
{
	struct commit *commit = alloc_commit_node(repo);

	set_merge_remote_desc(commit, comment, (struct object *)commit);
	set_commit_tree(commit, tree);
	commit->object.parsed = 1;
	return commit;
}

enum rename_type {
	RENAME_NORMAL = 0,
	RENAME_VIA_DIR,
	RENAME_ADD,
	RENAME_DELETE,
	RENAME_ONE_FILE_TO_ONE,
	RENAME_ONE_FILE_TO_TWO,
	RENAME_TWO_FILES_TO_ONE
};

/*
 * Since we want to write the index eventually, we cannot reuse the index
 * for these (temporary) data.
 */
struct stage_data {
	struct diff_filespec stages[4]; /* mostly for oid & mode; maybe path */
	struct rename_conflict_info *rename_conflict_info;
	unsigned processed:1;
};

struct rename {
	unsigned processed:1;
	struct diff_filepair *pair;
	const char *branch; /* branch that the rename occurred on */
	/*
	 * If directory rename detection affected this rename, what was its
	 * original type ('A' or 'R') and it's original destination before
	 * the directory rename (otherwise, '\0' and NULL for these two vars).
	 */
	char dir_rename_original_type;
	char *dir_rename_original_dest;
	/*
	 * Purpose of src_entry and dst_entry:
	 *
	 * If 'before' is renamed to 'after' then src_entry will contain
	 * the versions of 'before' from the merge_base, HEAD, and MERGE in
	 * stages 1, 2, and 3; dst_entry will contain the respective
	 * versions of 'after' in corresponding locations.  Thus, we have a
	 * total of six modes and oids, though some will be null.  (Stage 0
	 * is ignored; we're interested in handling conflicts.)
	 *
	 * Since we don't turn on break-rewrites by default, neither
	 * src_entry nor dst_entry can have all three of their stages have
	 * non-null oids, meaning at most four of the six will be non-null.
	 * Also, since this is a rename, both src_entry and dst_entry will
	 * have at least one non-null oid, meaning at least two will be
	 * non-null.  Of the six oids, a typical rename will have three be
	 * non-null.  Only two implies a rename/delete, and four implies a
	 * rename/add.
	 */
	struct stage_data *src_entry;
	struct stage_data *dst_entry;
};

struct rename_conflict_info {
	enum rename_type rename_type;
	struct rename *ren1;
	struct rename *ren2;
};

static inline void setup_rename_conflict_info(enum rename_type rename_type,
					      struct merge_options *opt,
					      struct rename *ren1,
					      struct rename *ren2)
{
	struct rename_conflict_info *ci;

	/*
	 * When we have two renames involved, it's easiest to get the
	 * correct things into stage 2 and 3, and to make sure that the
	 * content merge puts HEAD before the other branch if we just
	 * ensure that branch1 == opt->branch1.  So, simply flip arguments
	 * around if we don't have that.
	 */
	if (ren2 && ren1->branch != opt->branch1) {
		setup_rename_conflict_info(rename_type, opt, ren2, ren1);
		return;
	}

	CALLOC_ARRAY(ci, 1);
	ci->rename_type = rename_type;
	ci->ren1 = ren1;
	ci->ren2 = ren2;

	ci->ren1->dst_entry->processed = 0;
	ci->ren1->dst_entry->rename_conflict_info = ci;
	if (ren2) {
		ci->ren2->dst_entry->rename_conflict_info = ci;
	}
}

static int show(struct merge_options *opt, int v)
{
	return (!opt->priv->call_depth && opt->verbosity >= v) ||
		opt->verbosity >= 5;
}

__attribute__((format (printf, 3, 4)))
static void output(struct merge_options *opt, int v, const char *fmt, ...)
{
	va_list ap;

	if (!show(opt, v))
		return;

	strbuf_addchars(&opt->obuf, ' ', opt->priv->call_depth * 2);

	va_start(ap, fmt);
	strbuf_vaddf(&opt->obuf, fmt, ap);
	va_end(ap);

	strbuf_addch(&opt->obuf, '\n');
	if (!opt->buffer_output)
		flush_output(opt);
}

static void repo_output_commit_title(struct merge_options *opt,
				     struct repository *repo,
				     struct commit *commit)
{
	struct merge_remote_desc *desc;

	strbuf_addchars(&opt->obuf, ' ', opt->priv->call_depth * 2);
	desc = merge_remote_util(commit);
	if (desc)
		strbuf_addf(&opt->obuf, "virtual %s\n", desc->name);
	else {
		strbuf_repo_add_unique_abbrev(&opt->obuf, repo,
					      &commit->object.oid,
					      DEFAULT_ABBREV);
		strbuf_addch(&opt->obuf, ' ');
		if (repo_parse_commit(repo, commit) != 0)
			strbuf_addstr(&opt->obuf, _("(bad commit)\n"));
		else {
			const char *title;
			const char *msg = repo_get_commit_buffer(repo, commit, NULL);
			int len = find_commit_subject(msg, &title);
			if (len)
				strbuf_addf(&opt->obuf, "%.*s\n", len, title);
			repo_unuse_commit_buffer(repo, commit, msg);
		}
	}
	flush_output(opt);
}

static void output_commit_title(struct merge_options *opt, struct commit *commit)
{
	repo_output_commit_title(opt, the_repository, commit);
}

static int add_cacheinfo(struct merge_options *opt,
			 const struct diff_filespec *blob,
			 const char *path, int stage, int refresh, int options)
{
	struct index_state *istate = opt->repo->index;
	struct cache_entry *ce;
	int ret;

	ce = make_cache_entry(istate, blob->mode, &blob->oid, path, stage, 0);
	if (!ce)
		return err(opt, _("add_cacheinfo failed for path '%s'; merge aborting."), path);

	ret = add_index_entry(istate, ce, options);
	if (refresh) {
		struct cache_entry *nce;

		nce = refresh_cache_entry(istate, ce,
					  CE_MATCH_REFRESH | CE_MATCH_IGNORE_MISSING);
		if (!nce)
			return err(opt, _("add_cacheinfo failed to refresh for path '%s'; merge aborting."), path);
		if (nce != ce)
			ret = add_index_entry(istate, nce, options);
	}
	return ret;
}

static inline int merge_detect_rename(struct merge_options *opt)
{
	return (opt->detect_renames >= 0) ? opt->detect_renames : 1;
}

static void init_tree_desc_from_tree(struct tree_desc *desc, struct tree *tree)
{
	parse_tree(tree);
	init_tree_desc(desc, tree->buffer, tree->size);
}

static int unpack_trees_start(struct merge_options *opt,
			      struct tree *common,
			      struct tree *head,
			      struct tree *merge)
{
	int rc;
	struct tree_desc t[3];
<<<<<<< HEAD
	struct index_state tmp_index = INDEX_STATE_INIT;
=======
	struct index_state tmp_index = INDEX_STATE_INIT(opt->repo);
>>>>>>> 6269f8ea

	memset(&opt->priv->unpack_opts, 0, sizeof(opt->priv->unpack_opts));
	if (opt->priv->call_depth)
		opt->priv->unpack_opts.index_only = 1;
	else {
		opt->priv->unpack_opts.update = 1;
		/* FIXME: should only do this if !overwrite_ignore */
		opt->priv->unpack_opts.preserve_ignored = 0;
	}
	opt->priv->unpack_opts.merge = 1;
	opt->priv->unpack_opts.head_idx = 2;
	opt->priv->unpack_opts.fn = threeway_merge;
	opt->priv->unpack_opts.src_index = opt->repo->index;
	opt->priv->unpack_opts.dst_index = &tmp_index;
	opt->priv->unpack_opts.aggressive = !merge_detect_rename(opt);
	setup_unpack_trees_porcelain(&opt->priv->unpack_opts, "merge");

	init_tree_desc_from_tree(t+0, common);
	init_tree_desc_from_tree(t+1, head);
	init_tree_desc_from_tree(t+2, merge);

	rc = unpack_trees(3, t, &opt->priv->unpack_opts);
	cache_tree_free(&opt->repo->index->cache_tree);

	/*
	 * Update opt->repo->index to match the new results, AFTER saving a
	 * copy in opt->priv->orig_index.  Update src_index to point to the
	 * saved copy.  (verify_uptodate() checks src_index, and the original
	 * index is the one that had the necessary modification timestamps.)
	 */
	opt->priv->orig_index = *opt->repo->index;
	*opt->repo->index = tmp_index;
	opt->priv->unpack_opts.src_index = &opt->priv->orig_index;

	return rc;
}

static void unpack_trees_finish(struct merge_options *opt)
{
	discard_index(&opt->priv->orig_index);
	clear_unpack_trees_porcelain(&opt->priv->unpack_opts);
}

static int save_files_dirs(const struct object_id *oid UNUSED,
			   struct strbuf *base, const char *path,
			   unsigned int mode, void *context)
{
	struct path_hashmap_entry *entry;
	int baselen = base->len;
	struct merge_options *opt = context;

	strbuf_addstr(base, path);

	FLEX_ALLOC_MEM(entry, path, base->buf, base->len);
	hashmap_entry_init(&entry->e, fspathhash(entry->path));
	hashmap_add(&opt->priv->current_file_dir_set, &entry->e);

	strbuf_setlen(base, baselen);
	return (S_ISDIR(mode) ? READ_TREE_RECURSIVE : 0);
}

static void get_files_dirs(struct merge_options *opt, struct tree *tree)
{
	struct pathspec match_all;
	memset(&match_all, 0, sizeof(match_all));
	read_tree(opt->repo, tree,
		  &match_all, save_files_dirs, opt);
}

static int get_tree_entry_if_blob(struct repository *r,
				  const struct object_id *tree,
				  const char *path,
				  struct diff_filespec *dfs)
{
	int ret;

	ret = get_tree_entry(r, tree, path, &dfs->oid, &dfs->mode);
	if (S_ISDIR(dfs->mode)) {
		oidcpy(&dfs->oid, null_oid());
		dfs->mode = 0;
	}
	return ret;
}

/*
 * Returns an index_entry instance which doesn't have to correspond to
 * a real cache entry in Git's index.
 */
static struct stage_data *insert_stage_data(struct repository *r,
		const char *path,
		struct tree *o, struct tree *a, struct tree *b,
		struct string_list *entries)
{
	struct string_list_item *item;
	struct stage_data *e = xcalloc(1, sizeof(struct stage_data));
	get_tree_entry_if_blob(r, &o->object.oid, path, &e->stages[1]);
	get_tree_entry_if_blob(r, &a->object.oid, path, &e->stages[2]);
	get_tree_entry_if_blob(r, &b->object.oid, path, &e->stages[3]);
	item = string_list_insert(entries, path);
	item->util = e;
	return e;
}

/*
 * Create a dictionary mapping file names to stage_data objects. The
 * dictionary contains one entry for every path with a non-zero stage entry.
 */
static struct string_list *get_unmerged(struct index_state *istate)
{
	struct string_list *unmerged = xmalloc(sizeof(struct string_list));
	int i;

	string_list_init_dup(unmerged);

	/* TODO: audit for interaction with sparse-index. */
	ensure_full_index(istate);
	for (i = 0; i < istate->cache_nr; i++) {
		struct string_list_item *item;
		struct stage_data *e;
		const struct cache_entry *ce = istate->cache[i];
		if (!ce_stage(ce))
			continue;

		item = string_list_lookup(unmerged, ce->name);
		if (!item) {
			item = string_list_insert(unmerged, ce->name);
			item->util = xcalloc(1, sizeof(struct stage_data));
		}
		e = item->util;
		e->stages[ce_stage(ce)].mode = ce->ce_mode;
		oidcpy(&e->stages[ce_stage(ce)].oid, &ce->oid);
	}

	return unmerged;
}

static int string_list_df_name_compare(const char *one, const char *two)
{
	int onelen = strlen(one);
	int twolen = strlen(two);
	/*
	 * Here we only care that entries for D/F conflicts are
	 * adjacent, in particular with the file of the D/F conflict
	 * appearing before files below the corresponding directory.
	 * The order of the rest of the list is irrelevant for us.
	 *
	 * To achieve this, we sort with df_name_compare and provide
	 * the mode S_IFDIR so that D/F conflicts will sort correctly.
	 * We use the mode S_IFDIR for everything else for simplicity,
	 * since in other cases any changes in their order due to
	 * sorting cause no problems for us.
	 */
	int cmp = df_name_compare(one, onelen, S_IFDIR,
				  two, twolen, S_IFDIR);
	/*
	 * Now that 'foo' and 'foo/bar' compare equal, we have to make sure
	 * that 'foo' comes before 'foo/bar'.
	 */
	if (cmp)
		return cmp;
	return onelen - twolen;
}

static void record_df_conflict_files(struct merge_options *opt,
				     struct string_list *entries)
{
	/* If there is a D/F conflict and the file for such a conflict
	 * currently exists in the working tree, we want to allow it to be
	 * removed to make room for the corresponding directory if needed.
	 * The files underneath the directories of such D/F conflicts will
	 * be processed before the corresponding file involved in the D/F
	 * conflict.  If the D/F directory ends up being removed by the
	 * merge, then we won't have to touch the D/F file.  If the D/F
	 * directory needs to be written to the working copy, then the D/F
	 * file will simply be removed (in make_room_for_path()) to make
	 * room for the necessary paths.  Note that if both the directory
	 * and the file need to be present, then the D/F file will be
	 * reinstated with a new unique name at the time it is processed.
	 */
	struct string_list df_sorted_entries = STRING_LIST_INIT_NODUP;
	const char *last_file = NULL;
	int last_len = 0;
	int i;

	/*
	 * If we're merging merge-bases, we don't want to bother with
	 * any working directory changes.
	 */
	if (opt->priv->call_depth)
		return;

	/* Ensure D/F conflicts are adjacent in the entries list. */
	for (i = 0; i < entries->nr; i++) {
		struct string_list_item *next = &entries->items[i];
		string_list_append(&df_sorted_entries, next->string)->util =
				   next->util;
	}
	df_sorted_entries.cmp = string_list_df_name_compare;
	string_list_sort(&df_sorted_entries);

	string_list_clear(&opt->priv->df_conflict_file_set, 1);
	for (i = 0; i < df_sorted_entries.nr; i++) {
		const char *path = df_sorted_entries.items[i].string;
		int len = strlen(path);
		struct stage_data *e = df_sorted_entries.items[i].util;

		/*
		 * Check if last_file & path correspond to a D/F conflict;
		 * i.e. whether path is last_file+'/'+<something>.
		 * If so, record that it's okay to remove last_file to make
		 * room for path and friends if needed.
		 */
		if (last_file &&
		    len > last_len &&
		    memcmp(path, last_file, last_len) == 0 &&
		    path[last_len] == '/') {
			string_list_insert(&opt->priv->df_conflict_file_set, last_file);
		}

		/*
		 * Determine whether path could exist as a file in the
		 * working directory as a possible D/F conflict.  This
		 * will only occur when it exists in stage 2 as a
		 * file.
		 */
		if (S_ISREG(e->stages[2].mode) || S_ISLNK(e->stages[2].mode)) {
			last_file = path;
			last_len = len;
		} else {
			last_file = NULL;
		}
	}
	string_list_clear(&df_sorted_entries, 0);
}

static int update_stages(struct merge_options *opt, const char *path,
			 const struct diff_filespec *o,
			 const struct diff_filespec *a,
			 const struct diff_filespec *b)
{

	/*
	 * NOTE: It is usually a bad idea to call update_stages on a path
	 * before calling update_file on that same path, since it can
	 * sometimes lead to spurious "refusing to lose untracked file..."
	 * messages from update_file (via make_room_for path via
	 * would_lose_untracked).  Instead, reverse the order of the calls
	 * (executing update_file first and then update_stages).
	 */
	int clear = 1;
	int options = ADD_CACHE_OK_TO_ADD | ADD_CACHE_SKIP_DFCHECK;
	if (clear)
		if (remove_file_from_index(opt->repo->index, path))
			return -1;
	if (o)
		if (add_cacheinfo(opt, o, path, 1, 0, options))
			return -1;
	if (a)
		if (add_cacheinfo(opt, a, path, 2, 0, options))
			return -1;
	if (b)
		if (add_cacheinfo(opt, b, path, 3, 0, options))
			return -1;
	return 0;
}

static void update_entry(struct stage_data *entry,
			 struct diff_filespec *o,
			 struct diff_filespec *a,
			 struct diff_filespec *b)
{
	entry->processed = 0;
	entry->stages[1].mode = o->mode;
	entry->stages[2].mode = a->mode;
	entry->stages[3].mode = b->mode;
	oidcpy(&entry->stages[1].oid, &o->oid);
	oidcpy(&entry->stages[2].oid, &a->oid);
	oidcpy(&entry->stages[3].oid, &b->oid);
}

static int remove_file(struct merge_options *opt, int clean,
		       const char *path, int no_wd)
{
	int update_cache = opt->priv->call_depth || clean;
	int update_working_directory = !opt->priv->call_depth && !no_wd;

	if (update_cache) {
		if (remove_file_from_index(opt->repo->index, path))
			return -1;
	}
	if (update_working_directory) {
		if (ignore_case) {
			struct cache_entry *ce;
			ce = index_file_exists(opt->repo->index, path, strlen(path),
					       ignore_case);
			if (ce && ce_stage(ce) == 0 && strcmp(path, ce->name))
				return 0;
		}
		if (remove_path(path))
			return -1;
	}
	return 0;
}

/* add a string to a strbuf, but converting "/" to "_" */
static void add_flattened_path(struct strbuf *out, const char *s)
{
	size_t i = out->len;
	strbuf_addstr(out, s);
	for (; i < out->len; i++)
		if (out->buf[i] == '/')
			out->buf[i] = '_';
}

static char *unique_path(struct merge_options *opt,
			 const char *path,
			 const char *branch)
{
	struct path_hashmap_entry *entry;
	struct strbuf newpath = STRBUF_INIT;
	int suffix = 0;
	size_t base_len;

	strbuf_addf(&newpath, "%s~", path);
	add_flattened_path(&newpath, branch);

	base_len = newpath.len;
	while (hashmap_get_from_hash(&opt->priv->current_file_dir_set,
				     fspathhash(newpath.buf), newpath.buf) ||
	       (!opt->priv->call_depth && file_exists(newpath.buf))) {
		strbuf_setlen(&newpath, base_len);
		strbuf_addf(&newpath, "_%d", suffix++);
	}

	FLEX_ALLOC_MEM(entry, path, newpath.buf, newpath.len);
	hashmap_entry_init(&entry->e, fspathhash(entry->path));
	hashmap_add(&opt->priv->current_file_dir_set, &entry->e);
	return strbuf_detach(&newpath, NULL);
}

/**
 * Check whether a directory in the index is in the way of an incoming
 * file.  Return 1 if so.  If check_working_copy is non-zero, also
 * check the working directory.  If empty_ok is non-zero, also return
 * 0 in the case where the working-tree dir exists but is empty.
 */
static int dir_in_way(struct index_state *istate, const char *path,
		      int check_working_copy, int empty_ok)
{
	int pos;
	struct strbuf dirpath = STRBUF_INIT;
	struct stat st;

	strbuf_addstr(&dirpath, path);
	strbuf_addch(&dirpath, '/');

	pos = index_name_pos(istate, dirpath.buf, dirpath.len);

	if (pos < 0)
		pos = -1 - pos;
	if (pos < istate->cache_nr &&
	    !strncmp(dirpath.buf, istate->cache[pos]->name, dirpath.len)) {
		strbuf_release(&dirpath);
		return 1;
	}

	strbuf_release(&dirpath);
	return check_working_copy && !lstat(path, &st) && S_ISDIR(st.st_mode) &&
		!(empty_ok && is_empty_dir(path)) &&
		!has_symlink_leading_path(path, strlen(path));
}

/*
 * Returns whether path was tracked in the index before the merge started,
 * and its oid and mode match the specified values
 */
static int was_tracked_and_matches(struct merge_options *opt, const char *path,
				   const struct diff_filespec *blob)
{
	int pos = index_name_pos(&opt->priv->orig_index, path, strlen(path));
	struct cache_entry *ce;

	if (0 > pos)
		/* we were not tracking this path before the merge */
		return 0;

	/* See if the file we were tracking before matches */
	ce = opt->priv->orig_index.cache[pos];
	return (oideq(&ce->oid, &blob->oid) && ce->ce_mode == blob->mode);
}

/*
 * Returns whether path was tracked in the index before the merge started
 */
static int was_tracked(struct merge_options *opt, const char *path)
{
	int pos = index_name_pos(&opt->priv->orig_index, path, strlen(path));

	if (0 <= pos)
		/* we were tracking this path before the merge */
		return 1;

	return 0;
}

static int would_lose_untracked(struct merge_options *opt, const char *path)
{
	struct index_state *istate = opt->repo->index;

	/*
	 * This may look like it can be simplified to:
	 *   return !was_tracked(opt, path) && file_exists(path)
	 * but it can't.  This function needs to know whether path was in
	 * the working tree due to EITHER having been tracked in the index
	 * before the merge OR having been put into the working copy and
	 * index by unpack_trees().  Due to that either-or requirement, we
	 * check the current index instead of the original one.
	 *
	 * Note that we do not need to worry about merge-recursive itself
	 * updating the index after unpack_trees() and before calling this
	 * function, because we strictly require all code paths in
	 * merge-recursive to update the working tree first and the index
	 * second.  Doing otherwise would break
	 * update_file()/would_lose_untracked(); see every comment in this
	 * file which mentions "update_stages".
	 */
	int pos = index_name_pos(istate, path, strlen(path));

	if (pos < 0)
		pos = -1 - pos;
	while (pos < istate->cache_nr &&
	       !strcmp(path, istate->cache[pos]->name)) {
		/*
		 * If stage #0, it is definitely tracked.
		 * If it has stage #2 then it was tracked
		 * before this merge started.  All other
		 * cases the path was not tracked.
		 */
		switch (ce_stage(istate->cache[pos])) {
		case 0:
		case 2:
			return 0;
		}
		pos++;
	}
	return file_exists(path);
}

static int was_dirty(struct merge_options *opt, const char *path)
{
	struct cache_entry *ce;
	int dirty = 1;

	if (opt->priv->call_depth || !was_tracked(opt, path))
		return !dirty;

	ce = index_file_exists(opt->priv->unpack_opts.src_index,
			       path, strlen(path), ignore_case);
	dirty = verify_uptodate(ce, &opt->priv->unpack_opts) != 0;
	return dirty;
}

static int make_room_for_path(struct merge_options *opt, const char *path)
{
	int status, i;
	const char *msg = _("failed to create path '%s'%s");

	/* Unlink any D/F conflict files that are in the way */
	for (i = 0; i < opt->priv->df_conflict_file_set.nr; i++) {
		const char *df_path = opt->priv->df_conflict_file_set.items[i].string;
		size_t pathlen = strlen(path);
		size_t df_pathlen = strlen(df_path);
		if (df_pathlen < pathlen &&
		    path[df_pathlen] == '/' &&
		    strncmp(path, df_path, df_pathlen) == 0) {
			output(opt, 3,
			       _("Removing %s to make room for subdirectory\n"),
			       df_path);
			unlink(df_path);
			unsorted_string_list_delete_item(&opt->priv->df_conflict_file_set,
							 i, 0);
			break;
		}
	}

	/* Make sure leading directories are created */
	status = safe_create_leading_directories_const(path);
	if (status) {
		if (status == SCLD_EXISTS)
			/* something else exists */
			return err(opt, msg, path, _(": perhaps a D/F conflict?"));
		return err(opt, msg, path, "");
	}

	/*
	 * Do not unlink a file in the work tree if we are not
	 * tracking it.
	 */
	if (would_lose_untracked(opt, path))
		return err(opt, _("refusing to lose untracked file at '%s'"),
			   path);

	/* Successful unlink is good.. */
	if (!unlink(path))
		return 0;
	/* .. and so is no existing file */
	if (errno == ENOENT)
		return 0;
	/* .. but not some other error (who really cares what?) */
	return err(opt, msg, path, _(": perhaps a D/F conflict?"));
}

static int update_file_flags(struct merge_options *opt,
			     const struct diff_filespec *contents,
			     const char *path,
			     int update_cache,
			     int update_wd)
{
	int ret = 0;

	if (opt->priv->call_depth)
		update_wd = 0;

	if (update_wd) {
		enum object_type type;
		void *buf;
		unsigned long size;

		if (S_ISGITLINK(contents->mode)) {
			/*
			 * We may later decide to recursively descend into
			 * the submodule directory and update its index
			 * and/or work tree, but we do not do that now.
			 */
			update_wd = 0;
			goto update_index;
		}

		buf = read_object_file(&contents->oid, &type, &size);
		if (!buf) {
			ret = err(opt, _("cannot read object %s '%s'"),
				  oid_to_hex(&contents->oid), path);
			goto free_buf;
		}
		if (type != OBJ_BLOB) {
			ret = err(opt, _("blob expected for %s '%s'"),
				  oid_to_hex(&contents->oid), path);
			goto free_buf;
		}
		if (S_ISREG(contents->mode)) {
			struct strbuf strbuf = STRBUF_INIT;
			if (convert_to_working_tree(opt->repo->index,
						    path, buf, size, &strbuf, NULL)) {
				free(buf);
				size = strbuf.len;
				buf = strbuf_detach(&strbuf, NULL);
			}
		}

		if (make_room_for_path(opt, path) < 0) {
			update_wd = 0;
			goto free_buf;
		}
		if (S_ISREG(contents->mode) ||
		    (!has_symlinks && S_ISLNK(contents->mode))) {
			int fd;
			int mode = (contents->mode & 0100 ? 0777 : 0666);

			fd = open(path, O_WRONLY | O_TRUNC | O_CREAT, mode);
			if (fd < 0) {
				ret = err(opt, _("failed to open '%s': %s"),
					  path, strerror(errno));
				goto free_buf;
			}
			write_in_full(fd, buf, size);
			close(fd);
		} else if (S_ISLNK(contents->mode)) {
			char *lnk = xmemdupz(buf, size);
			safe_create_leading_directories_const(path);
			unlink(path);
			if (symlink(lnk, path))
				ret = err(opt, _("failed to symlink '%s': %s"),
					  path, strerror(errno));
			free(lnk);
		} else
			ret = err(opt,
				  _("do not know what to do with %06o %s '%s'"),
				  contents->mode, oid_to_hex(&contents->oid), path);
	free_buf:
		free(buf);
	}
update_index:
	if (!ret && update_cache) {
		int refresh = (!opt->priv->call_depth &&
			       contents->mode != S_IFGITLINK);
		if (add_cacheinfo(opt, contents, path, 0, refresh,
				  ADD_CACHE_OK_TO_ADD))
			return -1;
	}
	return ret;
}

static int update_file(struct merge_options *opt,
		       int clean,
		       const struct diff_filespec *contents,
		       const char *path)
{
	return update_file_flags(opt, contents, path,
				 opt->priv->call_depth || clean, !opt->priv->call_depth);
}

/* Low level file merging, update and removal */

struct merge_file_info {
	struct diff_filespec blob; /* mostly use oid & mode; sometimes path */
	unsigned clean:1,
		 merge:1;
};

static int merge_3way(struct merge_options *opt,
		      mmbuffer_t *result_buf,
		      const struct diff_filespec *o,
		      const struct diff_filespec *a,
		      const struct diff_filespec *b,
		      const char *branch1,
		      const char *branch2,
		      const int extra_marker_size)
{
	mmfile_t orig, src1, src2;
	struct ll_merge_options ll_opts = {0};
	char *base, *name1, *name2;
	enum ll_merge_result merge_status;

	ll_opts.renormalize = opt->renormalize;
	ll_opts.extra_marker_size = extra_marker_size;
	ll_opts.xdl_opts = opt->xdl_opts;

	if (opt->priv->call_depth) {
		ll_opts.virtual_ancestor = 1;
		ll_opts.variant = 0;
	} else {
		switch (opt->recursive_variant) {
		case MERGE_VARIANT_OURS:
			ll_opts.variant = XDL_MERGE_FAVOR_OURS;
			break;
		case MERGE_VARIANT_THEIRS:
			ll_opts.variant = XDL_MERGE_FAVOR_THEIRS;
			break;
		default:
			ll_opts.variant = 0;
			break;
		}
	}

	assert(a->path && b->path && o->path && opt->ancestor);
	if (strcmp(a->path, b->path) || strcmp(a->path, o->path) != 0) {
		base  = mkpathdup("%s:%s", opt->ancestor, o->path);
		name1 = mkpathdup("%s:%s", branch1, a->path);
		name2 = mkpathdup("%s:%s", branch2, b->path);
	} else {
		base  = mkpathdup("%s", opt->ancestor);
		name1 = mkpathdup("%s", branch1);
		name2 = mkpathdup("%s", branch2);
	}

	read_mmblob(&orig, &o->oid);
	read_mmblob(&src1, &a->oid);
	read_mmblob(&src2, &b->oid);

	/*
	 * FIXME: Using a->path for normalization rules in ll_merge could be
	 * wrong if we renamed from a->path to b->path.  We should use the
	 * target path for where the file will be written.
	 */
	merge_status = ll_merge(result_buf, a->path, &orig, base,
				&src1, name1, &src2, name2,
				opt->repo->index, &ll_opts);
	if (merge_status == LL_MERGE_BINARY_CONFLICT)
		warning("Cannot merge binary files: %s (%s vs. %s)",
			a->path, name1, name2);

	free(base);
	free(name1);
	free(name2);
	free(orig.ptr);
	free(src1.ptr);
	free(src2.ptr);
	return merge_status;
}

static int find_first_merges(struct repository *repo,
			     struct object_array *result, const char *path,
			     struct commit *a, struct commit *b)
{
	int i, j;
	struct object_array merges = OBJECT_ARRAY_INIT;
	struct commit *commit;
	int contains_another;

	char merged_revision[GIT_MAX_HEXSZ + 2];
	const char *rev_args[] = { "rev-list", "--merges", "--ancestry-path",
				   "--all", merged_revision, NULL };
	struct rev_info revs;
	struct setup_revision_opt rev_opts;

	memset(result, 0, sizeof(struct object_array));
	memset(&rev_opts, 0, sizeof(rev_opts));

	/* get all revisions that merge commit a */
	xsnprintf(merged_revision, sizeof(merged_revision), "^%s",
		  oid_to_hex(&a->object.oid));
	repo_init_revisions(repo, &revs, NULL);
	/* FIXME: can't handle linked worktrees in submodules yet */
	revs.single_worktree = path != NULL;
	setup_revisions(ARRAY_SIZE(rev_args)-1, rev_args, &revs, &rev_opts);

	/* save all revisions from the above list that contain b */
	if (prepare_revision_walk(&revs))
		die("revision walk setup failed");
	while ((commit = get_revision(&revs)) != NULL) {
		struct object *o = &(commit->object);
		if (repo_in_merge_bases(repo, b, commit))
			add_object_array(o, NULL, &merges);
	}
	reset_revision_walk();

	/* Now we've got all merges that contain a and b. Prune all
	 * merges that contain another found merge and save them in
	 * result.
	 */
	for (i = 0; i < merges.nr; i++) {
		struct commit *m1 = (struct commit *) merges.objects[i].item;

		contains_another = 0;
		for (j = 0; j < merges.nr; j++) {
			struct commit *m2 = (struct commit *) merges.objects[j].item;
			if (i != j && repo_in_merge_bases(repo, m2, m1)) {
				contains_another = 1;
				break;
			}
		}

		if (!contains_another)
			add_object_array(merges.objects[i].item, NULL, result);
	}

	object_array_clear(&merges);
	release_revisions(&revs);
	return result->nr;
}

static void print_commit(struct repository *repo, struct commit *commit)
{
	struct strbuf sb = STRBUF_INIT;
	struct pretty_print_context ctx = {0};
	ctx.date_mode.type = DATE_NORMAL;
	/* FIXME: Merge this with output_commit_title() */
	assert(!merge_remote_util(commit));
	repo_format_commit_message(repo, commit, " %h: %m %s", &sb, &ctx);
	fprintf(stderr, "%s\n", sb.buf);
	strbuf_release(&sb);
}

static int is_valid(const struct diff_filespec *dfs)
{
	return dfs->mode != 0 && !is_null_oid(&dfs->oid);
}

static int merge_submodule(struct merge_options *opt,
			   struct object_id *result, const char *path,
			   const struct object_id *base, const struct object_id *a,
			   const struct object_id *b)
{
	struct repository subrepo;
	int ret = 0;
	struct commit *commit_base, *commit_a, *commit_b;
	int parent_count;
	struct object_array merges;

	int i;
	int search = !opt->priv->call_depth;

	/* store a in result in case we fail */
	/* FIXME: This is the WRONG resolution for the recursive case when
	 * we need to be careful to avoid accidentally matching either side.
	 * Should probably use o instead there, much like we do for merging
	 * binaries.
	 */
	oidcpy(result, a);

	/* we can not handle deletion conflicts */
	if (is_null_oid(base))
		return 0;
	if (is_null_oid(a))
		return 0;
	if (is_null_oid(b))
		return 0;

	if (repo_submodule_init(&subrepo, opt->repo, path, null_oid())) {
		output(opt, 1, _("Failed to merge submodule %s (not checked out)"), path);
		return 0;
	}

	if (!(commit_base = lookup_commit_reference(&subrepo, base)) ||
	    !(commit_a = lookup_commit_reference(&subrepo, a)) ||
	    !(commit_b = lookup_commit_reference(&subrepo, b))) {
		output(opt, 1, _("Failed to merge submodule %s (commits not present)"), path);
		goto cleanup;
	}

	/* check whether both changes are forward */
	if (!repo_in_merge_bases(&subrepo, commit_base, commit_a) ||
	    !repo_in_merge_bases(&subrepo, commit_base, commit_b)) {
		output(opt, 1, _("Failed to merge submodule %s (commits don't follow merge-base)"), path);
		goto cleanup;
	}

	/* Case #1: a is contained in b or vice versa */
	if (repo_in_merge_bases(&subrepo, commit_a, commit_b)) {
		oidcpy(result, b);
		if (show(opt, 3)) {
			output(opt, 3, _("Fast-forwarding submodule %s to the following commit:"), path);
			repo_output_commit_title(opt, &subrepo, commit_b);
		} else if (show(opt, 2))
			output(opt, 2, _("Fast-forwarding submodule %s"), path);
		else
			; /* no output */

		ret = 1;
		goto cleanup;
	}
	if (repo_in_merge_bases(&subrepo, commit_b, commit_a)) {
		oidcpy(result, a);
		if (show(opt, 3)) {
			output(opt, 3, _("Fast-forwarding submodule %s to the following commit:"), path);
			repo_output_commit_title(opt, &subrepo, commit_a);
		} else if (show(opt, 2))
			output(opt, 2, _("Fast-forwarding submodule %s"), path);
		else
			; /* no output */

		ret = 1;
		goto cleanup;
	}

	/*
	 * Case #2: There are one or more merges that contain a and b in
	 * the submodule. If there is only one, then present it as a
	 * suggestion to the user, but leave it marked unmerged so the
	 * user needs to confirm the resolution.
	 */

	/* Skip the search if makes no sense to the calling context.  */
	if (!search)
		goto cleanup;

	/* find commit which merges them */
	parent_count = find_first_merges(&subrepo, &merges, path,
					 commit_a, commit_b);
	switch (parent_count) {
	case 0:
		output(opt, 1, _("Failed to merge submodule %s (merge following commits not found)"), path);
		break;

	case 1:
		output(opt, 1, _("Failed to merge submodule %s (not fast-forward)"), path);
		output(opt, 2, _("Found a possible merge resolution for the submodule:\n"));
		print_commit(&subrepo, (struct commit *) merges.objects[0].item);
		output(opt, 2, _(
		       "If this is correct simply add it to the index "
		       "for example\n"
		       "by using:\n\n"
		       "  git update-index --cacheinfo 160000 %s \"%s\"\n\n"
		       "which will accept this suggestion.\n"),
		       oid_to_hex(&merges.objects[0].item->oid), path);
		break;

	default:
		output(opt, 1, _("Failed to merge submodule %s (multiple merges found)"), path);
		for (i = 0; i < merges.nr; i++)
			print_commit(&subrepo, (struct commit *) merges.objects[i].item);
	}

	object_array_clear(&merges);
cleanup:
	repo_clear(&subrepo);
	return ret;
}

static int merge_mode_and_contents(struct merge_options *opt,
				   const struct diff_filespec *o,
				   const struct diff_filespec *a,
				   const struct diff_filespec *b,
				   const char *filename,
				   const char *branch1,
				   const char *branch2,
				   const int extra_marker_size,
				   struct merge_file_info *result)
{
	if (opt->branch1 != branch1) {
		/*
		 * It's weird getting a reverse merge with HEAD on the bottom
		 * side of the conflict markers and the other branch on the
		 * top.  Fix that.
		 */
		return merge_mode_and_contents(opt, o, b, a,
					       filename,
					       branch2, branch1,
					       extra_marker_size, result);
	}

	result->merge = 0;
	result->clean = 1;

	if ((S_IFMT & a->mode) != (S_IFMT & b->mode)) {
		result->clean = 0;
		/*
		 * FIXME: This is a bad resolution for recursive case; for
		 * the recursive case we want something that is unlikely to
		 * accidentally match either side.  Also, while it makes
		 * sense to prefer regular files over symlinks, it doesn't
		 * make sense to prefer regular files over submodules.
		 */
		if (S_ISREG(a->mode)) {
			result->blob.mode = a->mode;
			oidcpy(&result->blob.oid, &a->oid);
		} else {
			result->blob.mode = b->mode;
			oidcpy(&result->blob.oid, &b->oid);
		}
	} else {
		if (!oideq(&a->oid, &o->oid) && !oideq(&b->oid, &o->oid))
			result->merge = 1;

		/*
		 * Merge modes
		 */
		if (a->mode == b->mode || a->mode == o->mode)
			result->blob.mode = b->mode;
		else {
			result->blob.mode = a->mode;
			if (b->mode != o->mode) {
				result->clean = 0;
				result->merge = 1;
			}
		}

		if (oideq(&a->oid, &b->oid) || oideq(&a->oid, &o->oid))
			oidcpy(&result->blob.oid, &b->oid);
		else if (oideq(&b->oid, &o->oid))
			oidcpy(&result->blob.oid, &a->oid);
		else if (S_ISREG(a->mode)) {
			mmbuffer_t result_buf;
			int ret = 0, merge_status;

			merge_status = merge_3way(opt, &result_buf, o, a, b,
						  branch1, branch2,
						  extra_marker_size);

			if ((merge_status < 0) || !result_buf.ptr)
				ret = err(opt, _("Failed to execute internal merge"));

			if (!ret &&
			    write_object_file(result_buf.ptr, result_buf.size,
					      OBJ_BLOB, &result->blob.oid))
				ret = err(opt, _("Unable to add %s to database"),
					  a->path);

			free(result_buf.ptr);
			if (ret)
				return ret;
			/* FIXME: bug, what if modes didn't match? */
			result->clean = (merge_status == 0);
		} else if (S_ISGITLINK(a->mode)) {
			result->clean = merge_submodule(opt, &result->blob.oid,
							o->path,
							&o->oid,
							&a->oid,
							&b->oid);
		} else if (S_ISLNK(a->mode)) {
			switch (opt->recursive_variant) {
			case MERGE_VARIANT_NORMAL:
				oidcpy(&result->blob.oid, &a->oid);
				if (!oideq(&a->oid, &b->oid))
					result->clean = 0;
				break;
			case MERGE_VARIANT_OURS:
				oidcpy(&result->blob.oid, &a->oid);
				break;
			case MERGE_VARIANT_THEIRS:
				oidcpy(&result->blob.oid, &b->oid);
				break;
			}
		} else
			BUG("unsupported object type in the tree");
	}

	if (result->merge)
		output(opt, 2, _("Auto-merging %s"), filename);

	return 0;
}

static int handle_rename_via_dir(struct merge_options *opt,
				 struct rename_conflict_info *ci)
{
	/*
	 * Handle file adds that need to be renamed due to directory rename
	 * detection.  This differs from handle_rename_normal, because
	 * there is no content merge to do; just move the file into the
	 * desired final location.
	 */
	const struct rename *ren = ci->ren1;
	const struct diff_filespec *dest = ren->pair->two;
	char *file_path = dest->path;
	int mark_conflicted = (opt->detect_directory_renames ==
			       MERGE_DIRECTORY_RENAMES_CONFLICT);
	assert(ren->dir_rename_original_dest);

	if (!opt->priv->call_depth && would_lose_untracked(opt, dest->path)) {
		mark_conflicted = 1;
		file_path = unique_path(opt, dest->path, ren->branch);
		output(opt, 1, _("Error: Refusing to lose untracked file at %s; "
				 "writing to %s instead."),
		       dest->path, file_path);
	}

	if (mark_conflicted) {
		/*
		 * Write the file in worktree at file_path.  In the index,
		 * only record the file at dest->path in the appropriate
		 * higher stage.
		 */
		if (update_file(opt, 0, dest, file_path))
			return -1;
		if (file_path != dest->path)
			free(file_path);
		if (update_stages(opt, dest->path, NULL,
				  ren->branch == opt->branch1 ? dest : NULL,
				  ren->branch == opt->branch1 ? NULL : dest))
			return -1;
		return 0; /* not clean, but conflicted */
	} else {
		/* Update dest->path both in index and in worktree */
		if (update_file(opt, 1, dest, dest->path))
			return -1;
		return 1; /* clean */
	}
}

static int handle_change_delete(struct merge_options *opt,
				const char *path, const char *old_path,
				const struct diff_filespec *o,
				const struct diff_filespec *changed,
				const char *change_branch,
				const char *delete_branch,
				const char *change, const char *change_past)
{
	char *alt_path = NULL;
	const char *update_path = path;
	int ret = 0;

	if (dir_in_way(opt->repo->index, path, !opt->priv->call_depth, 0) ||
	    (!opt->priv->call_depth && would_lose_untracked(opt, path))) {
		update_path = alt_path = unique_path(opt, path, change_branch);
	}

	if (opt->priv->call_depth) {
		/*
		 * We cannot arbitrarily accept either a_sha or b_sha as
		 * correct; since there is no true "middle point" between
		 * them, simply reuse the base version for virtual merge base.
		 */
		ret = remove_file_from_index(opt->repo->index, path);
		if (!ret)
			ret = update_file(opt, 0, o, update_path);
	} else {
		/*
		 * Despite the four nearly duplicate messages and argument
		 * lists below and the ugliness of the nested if-statements,
		 * having complete messages makes the job easier for
		 * translators.
		 *
		 * The slight variance among the cases is due to the fact
		 * that:
		 *   1) directory/file conflicts (in effect if
		 *      !alt_path) could cause us to need to write the
		 *      file to a different path.
		 *   2) renames (in effect if !old_path) could mean that
		 *      there are two names for the path that the user
		 *      may know the file by.
		 */
		if (!alt_path) {
			if (!old_path) {
				output(opt, 1, _("CONFLICT (%s/delete): %s deleted in %s "
				       "and %s in %s. Version %s of %s left in tree."),
				       change, path, delete_branch, change_past,
				       change_branch, change_branch, path);
			} else {
				output(opt, 1, _("CONFLICT (%s/delete): %s deleted in %s "
				       "and %s to %s in %s. Version %s of %s left in tree."),
				       change, old_path, delete_branch, change_past, path,
				       change_branch, change_branch, path);
			}
		} else {
			if (!old_path) {
				output(opt, 1, _("CONFLICT (%s/delete): %s deleted in %s "
				       "and %s in %s. Version %s of %s left in tree at %s."),
				       change, path, delete_branch, change_past,
				       change_branch, change_branch, path, alt_path);
			} else {
				output(opt, 1, _("CONFLICT (%s/delete): %s deleted in %s "
				       "and %s to %s in %s. Version %s of %s left in tree at %s."),
				       change, old_path, delete_branch, change_past, path,
				       change_branch, change_branch, path, alt_path);
			}
		}
		/*
		 * No need to call update_file() on path when change_branch ==
		 * opt->branch1 && !alt_path, since that would needlessly touch
		 * path.  We could call update_file_flags() with update_cache=0
		 * and update_wd=0, but that's a no-op.
		 */
		if (change_branch != opt->branch1 || alt_path)
			ret = update_file(opt, 0, changed, update_path);
	}
	free(alt_path);

	return ret;
}

static int handle_rename_delete(struct merge_options *opt,
				struct rename_conflict_info *ci)
{
	const struct rename *ren = ci->ren1;
	const struct diff_filespec *orig = ren->pair->one;
	const struct diff_filespec *dest = ren->pair->two;
	const char *rename_branch = ren->branch;
	const char *delete_branch = (opt->branch1 == ren->branch ?
				     opt->branch2 : opt->branch1);

	if (handle_change_delete(opt,
				 opt->priv->call_depth ? orig->path : dest->path,
				 opt->priv->call_depth ? NULL : orig->path,
				 orig, dest,
				 rename_branch, delete_branch,
				 _("rename"), _("renamed")))
		return -1;

	if (opt->priv->call_depth)
		return remove_file_from_index(opt->repo->index, dest->path);
	else
		return update_stages(opt, dest->path, NULL,
				     rename_branch == opt->branch1 ? dest : NULL,
				     rename_branch == opt->branch1 ? NULL : dest);
}

static int handle_file_collision(struct merge_options *opt,
				 const char *collide_path,
				 const char *prev_path1,
				 const char *prev_path2,
				 const char *branch1, const char *branch2,
				 struct diff_filespec *a,
				 struct diff_filespec *b)
{
	struct merge_file_info mfi;
	struct diff_filespec null;
	char *alt_path = NULL;
	const char *update_path = collide_path;

	/*
	 * It's easiest to get the correct things into stage 2 and 3, and
	 * to make sure that the content merge puts HEAD before the other
	 * branch if we just ensure that branch1 == opt->branch1.  So, simply
	 * flip arguments around if we don't have that.
	 */
	if (branch1 != opt->branch1) {
		return handle_file_collision(opt, collide_path,
					     prev_path2, prev_path1,
					     branch2, branch1,
					     b, a);
	}

	/* Remove rename sources if rename/add or rename/rename(2to1) */
	if (prev_path1)
		remove_file(opt, 1, prev_path1,
			    opt->priv->call_depth || would_lose_untracked(opt, prev_path1));
	if (prev_path2)
		remove_file(opt, 1, prev_path2,
			    opt->priv->call_depth || would_lose_untracked(opt, prev_path2));

	/*
	 * Remove the collision path, if it wouldn't cause dirty contents
	 * or an untracked file to get lost.  We'll either overwrite with
	 * merged contents, or just write out to differently named files.
	 */
	if (was_dirty(opt, collide_path)) {
		output(opt, 1, _("Refusing to lose dirty file at %s"),
		       collide_path);
		update_path = alt_path = unique_path(opt, collide_path, "merged");
	} else if (would_lose_untracked(opt, collide_path)) {
		/*
		 * Only way we get here is if both renames were from
		 * a directory rename AND user had an untracked file
		 * at the location where both files end up after the
		 * two directory renames.  See testcase 10d of t6043.
		 */
		output(opt, 1, _("Refusing to lose untracked file at "
			       "%s, even though it's in the way."),
		       collide_path);
		update_path = alt_path = unique_path(opt, collide_path, "merged");
	} else {
		/*
		 * FIXME: It's possible that the two files are identical
		 * and that the current working copy happens to match, in
		 * which case we are unnecessarily touching the working
		 * tree file.  It's not a likely enough scenario that I
		 * want to code up the checks for it and a better fix is
		 * available if we restructure how unpack_trees() and
		 * merge-recursive interoperate anyway, so punting for
		 * now...
		 */
		remove_file(opt, 0, collide_path, 0);
	}

	/* Store things in diff_filespecs for functions that need it */
	null.path = (char *)collide_path;
	oidcpy(&null.oid, null_oid());
	null.mode = 0;

	if (merge_mode_and_contents(opt, &null, a, b, collide_path,
				    branch1, branch2, opt->priv->call_depth * 2, &mfi))
		return -1;
	mfi.clean &= !alt_path;
	if (update_file(opt, mfi.clean, &mfi.blob, update_path))
		return -1;
	if (!mfi.clean && !opt->priv->call_depth &&
	    update_stages(opt, collide_path, NULL, a, b))
		return -1;
	free(alt_path);
	/*
	 * FIXME: If both a & b both started with conflicts (only possible
	 * if they came from a rename/rename(2to1)), but had IDENTICAL
	 * contents including those conflicts, then in the next line we claim
	 * it was clean.  If someone cares about this case, we should have the
	 * caller notify us if we started with conflicts.
	 */
	return mfi.clean;
}

static int handle_rename_add(struct merge_options *opt,
			     struct rename_conflict_info *ci)
{
	/* a was renamed to c, and a separate c was added. */
	struct diff_filespec *a = ci->ren1->pair->one;
	struct diff_filespec *c = ci->ren1->pair->two;
	char *path = c->path;
	char *prev_path_desc;
	struct merge_file_info mfi;

	const char *rename_branch = ci->ren1->branch;
	const char *add_branch = (opt->branch1 == rename_branch ?
				  opt->branch2 : opt->branch1);
	int other_stage = (ci->ren1->branch == opt->branch1 ? 3 : 2);

	output(opt, 1, _("CONFLICT (rename/add): "
	       "Rename %s->%s in %s.  Added %s in %s"),
	       a->path, c->path, rename_branch,
	       c->path, add_branch);

	prev_path_desc = xstrfmt("version of %s from %s", path, a->path);
	ci->ren1->src_entry->stages[other_stage].path = a->path;
	if (merge_mode_and_contents(opt, a, c,
				    &ci->ren1->src_entry->stages[other_stage],
				    prev_path_desc,
				    opt->branch1, opt->branch2,
				    1 + opt->priv->call_depth * 2, &mfi))
		return -1;
	free(prev_path_desc);

	ci->ren1->dst_entry->stages[other_stage].path = mfi.blob.path = c->path;
	return handle_file_collision(opt,
				     c->path, a->path, NULL,
				     rename_branch, add_branch,
				     &mfi.blob,
				     &ci->ren1->dst_entry->stages[other_stage]);
}

static char *find_path_for_conflict(struct merge_options *opt,
				    const char *path,
				    const char *branch1,
				    const char *branch2)
{
	char *new_path = NULL;
	if (dir_in_way(opt->repo->index, path, !opt->priv->call_depth, 0)) {
		new_path = unique_path(opt, path, branch1);
		output(opt, 1, _("%s is a directory in %s adding "
			       "as %s instead"),
		       path, branch2, new_path);
	} else if (would_lose_untracked(opt, path)) {
		new_path = unique_path(opt, path, branch1);
		output(opt, 1, _("Refusing to lose untracked file"
			       " at %s; adding as %s instead"),
		       path, new_path);
	}

	return new_path;
}

/*
 * Toggle the stage number between "ours" and "theirs" (2 and 3).
 */
static inline int flip_stage(int stage)
{
	return (2 + 3) - stage;
}

static int handle_rename_rename_1to2(struct merge_options *opt,
				     struct rename_conflict_info *ci)
{
	/* One file was renamed in both branches, but to different names. */
	struct merge_file_info mfi;
	struct diff_filespec *add;
	struct diff_filespec *o = ci->ren1->pair->one;
	struct diff_filespec *a = ci->ren1->pair->two;
	struct diff_filespec *b = ci->ren2->pair->two;
	char *path_desc;

	output(opt, 1, _("CONFLICT (rename/rename): "
	       "Rename \"%s\"->\"%s\" in branch \"%s\" "
	       "rename \"%s\"->\"%s\" in \"%s\"%s"),
	       o->path, a->path, ci->ren1->branch,
	       o->path, b->path, ci->ren2->branch,
	       opt->priv->call_depth ? _(" (left unresolved)") : "");

	path_desc = xstrfmt("%s and %s, both renamed from %s",
			    a->path, b->path, o->path);
	if (merge_mode_and_contents(opt, o, a, b, path_desc,
				    ci->ren1->branch, ci->ren2->branch,
				    opt->priv->call_depth * 2, &mfi))
		return -1;
	free(path_desc);

	if (opt->priv->call_depth)
		remove_file_from_index(opt->repo->index, o->path);

	/*
	 * For each destination path, we need to see if there is a
	 * rename/add collision.  If not, we can write the file out
	 * to the specified location.
	 */
	add = &ci->ren1->dst_entry->stages[flip_stage(2)];
	if (is_valid(add)) {
		add->path = mfi.blob.path = a->path;
		if (handle_file_collision(opt, a->path,
					  NULL, NULL,
					  ci->ren1->branch,
					  ci->ren2->branch,
					  &mfi.blob, add) < 0)
			return -1;
	} else {
		char *new_path = find_path_for_conflict(opt, a->path,
							ci->ren1->branch,
							ci->ren2->branch);
		if (update_file(opt, 0, &mfi.blob,
				new_path ? new_path : a->path))
			return -1;
		free(new_path);
		if (!opt->priv->call_depth &&
		    update_stages(opt, a->path, NULL, a, NULL))
			return -1;
	}

	if (!mfi.clean && mfi.blob.mode == a->mode &&
	    oideq(&mfi.blob.oid, &a->oid)) {
		/*
		 * Getting here means we were attempting to merge a binary
		 * blob.  Since we can't merge binaries, the merge algorithm
		 * just takes one side.  But we don't want to copy the
		 * contents of one side to both paths; we'd rather use the
		 * original content at the given path for each path.
		 */
		oidcpy(&mfi.blob.oid, &b->oid);
		mfi.blob.mode = b->mode;
	}
	add = &ci->ren2->dst_entry->stages[flip_stage(3)];
	if (is_valid(add)) {
		add->path = mfi.blob.path = b->path;
		if (handle_file_collision(opt, b->path,
					  NULL, NULL,
					  ci->ren1->branch,
					  ci->ren2->branch,
					  add, &mfi.blob) < 0)
			return -1;
	} else {
		char *new_path = find_path_for_conflict(opt, b->path,
							ci->ren2->branch,
							ci->ren1->branch);
		if (update_file(opt, 0, &mfi.blob,
				new_path ? new_path : b->path))
			return -1;
		free(new_path);
		if (!opt->priv->call_depth &&
		    update_stages(opt, b->path, NULL, NULL, b))
			return -1;
	}

	return 0;
}

static int handle_rename_rename_2to1(struct merge_options *opt,
				     struct rename_conflict_info *ci)
{
	/* Two files, a & b, were renamed to the same thing, c. */
	struct diff_filespec *a = ci->ren1->pair->one;
	struct diff_filespec *b = ci->ren2->pair->one;
	struct diff_filespec *c1 = ci->ren1->pair->two;
	struct diff_filespec *c2 = ci->ren2->pair->two;
	char *path = c1->path; /* == c2->path */
	char *path_side_1_desc;
	char *path_side_2_desc;
	struct merge_file_info mfi_c1;
	struct merge_file_info mfi_c2;
	int ostage1, ostage2;

	output(opt, 1, _("CONFLICT (rename/rename): "
	       "Rename %s->%s in %s. "
	       "Rename %s->%s in %s"),
	       a->path, c1->path, ci->ren1->branch,
	       b->path, c2->path, ci->ren2->branch);

	path_side_1_desc = xstrfmt("version of %s from %s", path, a->path);
	path_side_2_desc = xstrfmt("version of %s from %s", path, b->path);
	ostage1 = ci->ren1->branch == opt->branch1 ? 3 : 2;
	ostage2 = flip_stage(ostage1);
	ci->ren1->src_entry->stages[ostage1].path = a->path;
	ci->ren2->src_entry->stages[ostage2].path = b->path;
	if (merge_mode_and_contents(opt, a, c1,
				    &ci->ren1->src_entry->stages[ostage1],
				    path_side_1_desc,
				    opt->branch1, opt->branch2,
				    1 + opt->priv->call_depth * 2, &mfi_c1) ||
	    merge_mode_and_contents(opt, b,
				    &ci->ren2->src_entry->stages[ostage2],
				    c2, path_side_2_desc,
				    opt->branch1, opt->branch2,
				    1 + opt->priv->call_depth * 2, &mfi_c2))
		return -1;
	free(path_side_1_desc);
	free(path_side_2_desc);
	mfi_c1.blob.path = path;
	mfi_c2.blob.path = path;

	return handle_file_collision(opt, path, a->path, b->path,
				     ci->ren1->branch, ci->ren2->branch,
				     &mfi_c1.blob, &mfi_c2.blob);
}

/*
 * Get the diff_filepairs changed between o_tree and tree.
 */
static struct diff_queue_struct *get_diffpairs(struct merge_options *opt,
					       struct tree *o_tree,
					       struct tree *tree)
{
	struct diff_queue_struct *ret;
	struct diff_options opts;

	repo_diff_setup(opt->repo, &opts);
	opts.flags.recursive = 1;
	opts.flags.rename_empty = 0;
	opts.detect_rename = merge_detect_rename(opt);
	/*
	 * We do not have logic to handle the detection of copies.  In
	 * fact, it may not even make sense to add such logic: would we
	 * really want a change to a base file to be propagated through
	 * multiple other files by a merge?
	 */
	if (opts.detect_rename > DIFF_DETECT_RENAME)
		opts.detect_rename = DIFF_DETECT_RENAME;
	opts.rename_limit = (opt->rename_limit >= 0) ? opt->rename_limit : 7000;
	opts.rename_score = opt->rename_score;
	opts.show_rename_progress = opt->show_rename_progress;
	opts.output_format = DIFF_FORMAT_NO_OUTPUT;
	diff_setup_done(&opts);
	diff_tree_oid(&o_tree->object.oid, &tree->object.oid, "", &opts);
	diffcore_std(&opts);
	if (opts.needed_rename_limit > opt->priv->needed_rename_limit)
		opt->priv->needed_rename_limit = opts.needed_rename_limit;

	ret = xmalloc(sizeof(*ret));
	*ret = diff_queued_diff;

	opts.output_format = DIFF_FORMAT_NO_OUTPUT;
	diff_queued_diff.nr = 0;
	diff_queued_diff.queue = NULL;
	diff_flush(&opts);
	return ret;
}

static int tree_has_path(struct repository *r, struct tree *tree,
			 const char *path)
{
	struct object_id hashy;
	unsigned short mode_o;

	return !get_tree_entry(r,
			       &tree->object.oid, path,
			       &hashy, &mode_o);
}

/*
 * Return a new string that replaces the beginning portion (which matches
 * entry->dir), with entry->new_dir.  In perl-speak:
 *   new_path_name = (old_path =~ s/entry->dir/entry->new_dir/);
 * NOTE:
 *   Caller must ensure that old_path starts with entry->dir + '/'.
 */
static char *apply_dir_rename(struct dir_rename_entry *entry,
			      const char *old_path)
{
	struct strbuf new_path = STRBUF_INIT;
	int oldlen, newlen;

	if (entry->non_unique_new_dir)
		return NULL;

	oldlen = strlen(entry->dir);
	if (entry->new_dir.len == 0)
		/*
		 * If someone renamed/merged a subdirectory into the root
		 * directory (e.g. 'some/subdir' -> ''), then we want to
		 * avoid returning
		 *     '' + '/filename'
		 * as the rename; we need to make old_path + oldlen advance
		 * past the '/' character.
		 */
		oldlen++;
	newlen = entry->new_dir.len + (strlen(old_path) - oldlen) + 1;
	strbuf_grow(&new_path, newlen);
	strbuf_addbuf(&new_path, &entry->new_dir);
	strbuf_addstr(&new_path, &old_path[oldlen]);

	return strbuf_detach(&new_path, NULL);
}

static void get_renamed_dir_portion(const char *old_path, const char *new_path,
				    char **old_dir, char **new_dir)
{
	char *end_of_old, *end_of_new;

	/* Default return values: NULL, meaning no rename */
	*old_dir = NULL;
	*new_dir = NULL;

	/*
	 * For
	 *    "a/b/c/d/e/foo.c" -> "a/b/some/thing/else/e/foo.c"
	 * the "e/foo.c" part is the same, we just want to know that
	 *    "a/b/c/d" was renamed to "a/b/some/thing/else"
	 * so, for this example, this function returns "a/b/c/d" in
	 * *old_dir and "a/b/some/thing/else" in *new_dir.
	 */

	/*
	 * If the basename of the file changed, we don't care.  We want
	 * to know which portion of the directory, if any, changed.
	 */
	end_of_old = strrchr(old_path, '/');
	end_of_new = strrchr(new_path, '/');

	/*
	 * If end_of_old is NULL, old_path wasn't in a directory, so there
	 * could not be a directory rename (our rule elsewhere that a
	 * directory which still exists is not considered to have been
	 * renamed means the root directory can never be renamed -- because
	 * the root directory always exists).
	 */
	if (!end_of_old)
		return; /* Note: *old_dir and *new_dir are still NULL */

	/*
	 * If new_path contains no directory (end_of_new is NULL), then we
	 * have a rename of old_path's directory to the root directory.
	 */
	if (!end_of_new) {
		*old_dir = xstrndup(old_path, end_of_old - old_path);
		*new_dir = xstrdup("");
		return;
	}

	/* Find the first non-matching character traversing backwards */
	while (*--end_of_new == *--end_of_old &&
	       end_of_old != old_path &&
	       end_of_new != new_path)
		; /* Do nothing; all in the while loop */

	/*
	 * If both got back to the beginning of their strings, then the
	 * directory didn't change at all, only the basename did.
	 */
	if (end_of_old == old_path && end_of_new == new_path &&
	    *end_of_old == *end_of_new)
		return; /* Note: *old_dir and *new_dir are still NULL */

	/*
	 * If end_of_new got back to the beginning of its string, and
	 * end_of_old got back to the beginning of some subdirectory, then
	 * we have a rename/merge of a subdirectory into the root, which
	 * needs slightly special handling.
	 *
	 * Note: There is no need to consider the opposite case, with a
	 * rename/merge of the root directory into some subdirectory
	 * because as noted above the root directory always exists so it
	 * cannot be considered to be renamed.
	 */
	if (end_of_new == new_path &&
	    end_of_old != old_path && end_of_old[-1] == '/') {
		*old_dir = xstrndup(old_path, --end_of_old - old_path);
		*new_dir = xstrdup("");
		return;
	}

	/*
	 * We've found the first non-matching character in the directory
	 * paths.  That means the current characters we were looking at
	 * were part of the first non-matching subdir name going back from
	 * the end of the strings.  Get the whole name by advancing both
	 * end_of_old and end_of_new to the NEXT '/' character.  That will
	 * represent the entire directory rename.
	 *
	 * The reason for the increment is cases like
	 *    a/b/star/foo/whatever.c -> a/b/tar/foo/random.c
	 * After dropping the basename and going back to the first
	 * non-matching character, we're now comparing:
	 *    a/b/s          and         a/b/
	 * and we want to be comparing:
	 *    a/b/star/      and         a/b/tar/
	 * but without the pre-increment, the one on the right would stay
	 * a/b/.
	 */
	end_of_old = strchr(++end_of_old, '/');
	end_of_new = strchr(++end_of_new, '/');

	/* Copy the old and new directories into *old_dir and *new_dir. */
	*old_dir = xstrndup(old_path, end_of_old - old_path);
	*new_dir = xstrndup(new_path, end_of_new - new_path);
}

static void remove_hashmap_entries(struct hashmap *dir_renames,
				   struct string_list *items_to_remove)
{
	int i;
	struct dir_rename_entry *entry;

	for (i = 0; i < items_to_remove->nr; i++) {
		entry = items_to_remove->items[i].util;
		hashmap_remove(dir_renames, &entry->ent, NULL);
	}
	string_list_clear(items_to_remove, 0);
}

/*
 * See if there is a directory rename for path, and if there are any file
 * level conflicts for the renamed location.  If there is a rename and
 * there are no conflicts, return the new name.  Otherwise, return NULL.
 */
static char *handle_path_level_conflicts(struct merge_options *opt,
					 const char *path,
					 struct dir_rename_entry *entry,
					 struct hashmap *collisions,
					 struct tree *tree)
{
	char *new_path = NULL;
	struct collision_entry *collision_ent;
	int clean = 1;
	struct strbuf collision_paths = STRBUF_INIT;

	/*
	 * entry has the mapping of old directory name to new directory name
	 * that we want to apply to path.
	 */
	new_path = apply_dir_rename(entry, path);

	if (!new_path) {
		/* This should only happen when entry->non_unique_new_dir set */
		if (!entry->non_unique_new_dir)
			BUG("entry->non_unique_new_dir not set and !new_path");
		output(opt, 1, _("CONFLICT (directory rename split): "
			       "Unclear where to place %s because directory "
			       "%s was renamed to multiple other directories, "
			       "with no destination getting a majority of the "
			       "files."),
		       path, entry->dir);
		clean = 0;
		return NULL;
	}

	/*
	 * The caller needs to have ensured that it has pre-populated
	 * collisions with all paths that map to new_path.  Do a quick check
	 * to ensure that's the case.
	 */
	collision_ent = collision_find_entry(collisions, new_path);
	if (!collision_ent)
		BUG("collision_ent is NULL");

	/*
	 * Check for one-sided add/add/.../add conflicts, i.e.
	 * where implicit renames from the other side doing
	 * directory rename(s) can affect this side of history
	 * to put multiple paths into the same location.  Warn
	 * and bail on directory renames for such paths.
	 */
	if (collision_ent->reported_already) {
		clean = 0;
	} else if (tree_has_path(opt->repo, tree, new_path)) {
		collision_ent->reported_already = 1;
		strbuf_add_separated_string_list(&collision_paths, ", ",
						 &collision_ent->source_files);
		output(opt, 1, _("CONFLICT (implicit dir rename): Existing "
			       "file/dir at %s in the way of implicit "
			       "directory rename(s) putting the following "
			       "path(s) there: %s."),
		       new_path, collision_paths.buf);
		clean = 0;
	} else if (collision_ent->source_files.nr > 1) {
		collision_ent->reported_already = 1;
		strbuf_add_separated_string_list(&collision_paths, ", ",
						 &collision_ent->source_files);
		output(opt, 1, _("CONFLICT (implicit dir rename): Cannot map "
			       "more than one path to %s; implicit directory "
			       "renames tried to put these paths there: %s"),
		       new_path, collision_paths.buf);
		clean = 0;
	}

	/* Free memory we no longer need */
	strbuf_release(&collision_paths);
	if (!clean && new_path) {
		free(new_path);
		return NULL;
	}

	return new_path;
}

/*
 * There are a couple things we want to do at the directory level:
 *   1. Check for both sides renaming to the same thing, in order to avoid
 *      implicit renaming of files that should be left in place.  (See
 *      testcase 6b in t6043 for details.)
 *   2. Prune directory renames if there are still files left in the
 *      original directory.  These represent a partial directory rename,
 *      i.e. a rename where only some of the files within the directory
 *      were renamed elsewhere.  (Technically, this could be done earlier
 *      in get_directory_renames(), except that would prevent us from
 *      doing the previous check and thus failing testcase 6b.)
 *   3. Check for rename/rename(1to2) conflicts (at the directory level).
 *      In the future, we could potentially record this info as well and
 *      omit reporting rename/rename(1to2) conflicts for each path within
 *      the affected directories, thus cleaning up the merge output.
 *   NOTE: We do NOT check for rename/rename(2to1) conflicts at the
 *         directory level, because merging directories is fine.  If it
 *         causes conflicts for files within those merged directories, then
 *         that should be detected at the individual path level.
 */
static void handle_directory_level_conflicts(struct merge_options *opt,
					     struct hashmap *dir_re_head,
					     struct tree *head,
					     struct hashmap *dir_re_merge,
					     struct tree *merge)
{
	struct hashmap_iter iter;
	struct dir_rename_entry *head_ent;
	struct dir_rename_entry *merge_ent;

	struct string_list remove_from_head = STRING_LIST_INIT_NODUP;
	struct string_list remove_from_merge = STRING_LIST_INIT_NODUP;

	hashmap_for_each_entry(dir_re_head, &iter, head_ent,
				ent /* member name */) {
		merge_ent = dir_rename_find_entry(dir_re_merge, head_ent->dir);
		if (merge_ent &&
		    !head_ent->non_unique_new_dir &&
		    !merge_ent->non_unique_new_dir &&
		    !strbuf_cmp(&head_ent->new_dir, &merge_ent->new_dir)) {
			/* 1. Renamed identically; remove it from both sides */
			string_list_append(&remove_from_head,
					   head_ent->dir)->util = head_ent;
			strbuf_release(&head_ent->new_dir);
			string_list_append(&remove_from_merge,
					   merge_ent->dir)->util = merge_ent;
			strbuf_release(&merge_ent->new_dir);
		} else if (tree_has_path(opt->repo, head, head_ent->dir)) {
			/* 2. This wasn't a directory rename after all */
			string_list_append(&remove_from_head,
					   head_ent->dir)->util = head_ent;
			strbuf_release(&head_ent->new_dir);
		}
	}

	remove_hashmap_entries(dir_re_head, &remove_from_head);
	remove_hashmap_entries(dir_re_merge, &remove_from_merge);

	hashmap_for_each_entry(dir_re_merge, &iter, merge_ent,
				ent /* member name */) {
		head_ent = dir_rename_find_entry(dir_re_head, merge_ent->dir);
		if (tree_has_path(opt->repo, merge, merge_ent->dir)) {
			/* 2. This wasn't a directory rename after all */
			string_list_append(&remove_from_merge,
					   merge_ent->dir)->util = merge_ent;
		} else if (head_ent &&
			   !head_ent->non_unique_new_dir &&
			   !merge_ent->non_unique_new_dir) {
			/* 3. rename/rename(1to2) */
			/*
			 * We can assume it's not rename/rename(1to1) because
			 * that was case (1), already checked above.  So we
			 * know that head_ent->new_dir and merge_ent->new_dir
			 * are different strings.
			 */
			output(opt, 1, _("CONFLICT (rename/rename): "
				       "Rename directory %s->%s in %s. "
				       "Rename directory %s->%s in %s"),
			       head_ent->dir, head_ent->new_dir.buf, opt->branch1,
			       head_ent->dir, merge_ent->new_dir.buf, opt->branch2);
			string_list_append(&remove_from_head,
					   head_ent->dir)->util = head_ent;
			strbuf_release(&head_ent->new_dir);
			string_list_append(&remove_from_merge,
					   merge_ent->dir)->util = merge_ent;
			strbuf_release(&merge_ent->new_dir);
		}
	}

	remove_hashmap_entries(dir_re_head, &remove_from_head);
	remove_hashmap_entries(dir_re_merge, &remove_from_merge);
}

static struct hashmap *get_directory_renames(struct diff_queue_struct *pairs)
{
	struct hashmap *dir_renames;
	struct hashmap_iter iter;
	struct dir_rename_entry *entry;
	int i;

	/*
	 * Typically, we think of a directory rename as all files from a
	 * certain directory being moved to a target directory.  However,
	 * what if someone first moved two files from the original
	 * directory in one commit, and then renamed the directory
	 * somewhere else in a later commit?  At merge time, we just know
	 * that files from the original directory went to two different
	 * places, and that the bulk of them ended up in the same place.
	 * We want each directory rename to represent where the bulk of the
	 * files from that directory end up; this function exists to find
	 * where the bulk of the files went.
	 *
	 * The first loop below simply iterates through the list of file
	 * renames, finding out how often each directory rename pair
	 * possibility occurs.
	 */
	dir_renames = xmalloc(sizeof(*dir_renames));
	dir_rename_init(dir_renames);
	for (i = 0; i < pairs->nr; ++i) {
		struct string_list_item *item;
		int *count;
		struct diff_filepair *pair = pairs->queue[i];
		char *old_dir, *new_dir;

		/* File not part of directory rename if it wasn't renamed */
		if (pair->status != 'R')
			continue;

		get_renamed_dir_portion(pair->one->path, pair->two->path,
					&old_dir,        &new_dir);
		if (!old_dir)
			/* Directory didn't change at all; ignore this one. */
			continue;

		entry = dir_rename_find_entry(dir_renames, old_dir);
		if (!entry) {
			entry = xmalloc(sizeof(*entry));
			dir_rename_entry_init(entry, old_dir);
			hashmap_put(dir_renames, &entry->ent);
		} else {
			free(old_dir);
		}
		item = string_list_lookup(&entry->possible_new_dirs, new_dir);
		if (!item) {
			item = string_list_insert(&entry->possible_new_dirs,
						  new_dir);
			item->util = xcalloc(1, sizeof(int));
		} else {
			free(new_dir);
		}
		count = item->util;
		*count += 1;
	}

	/*
	 * For each directory with files moved out of it, we find out which
	 * target directory received the most files so we can declare it to
	 * be the "winning" target location for the directory rename.  This
	 * winner gets recorded in new_dir.  If there is no winner
	 * (multiple target directories received the same number of files),
	 * we set non_unique_new_dir.  Once we've determined the winner (or
	 * that there is no winner), we no longer need possible_new_dirs.
	 */
	hashmap_for_each_entry(dir_renames, &iter, entry,
				ent /* member name */) {
		int max = 0;
		int bad_max = 0;
		char *best = NULL;

		for (i = 0; i < entry->possible_new_dirs.nr; i++) {
			int *count = entry->possible_new_dirs.items[i].util;

			if (*count == max)
				bad_max = max;
			else if (*count > max) {
				max = *count;
				best = entry->possible_new_dirs.items[i].string;
			}
		}
		if (bad_max == max)
			entry->non_unique_new_dir = 1;
		else {
			assert(entry->new_dir.len == 0);
			strbuf_addstr(&entry->new_dir, best);
		}
		/*
		 * The relevant directory sub-portion of the original full
		 * filepaths were xstrndup'ed before inserting into
		 * possible_new_dirs, and instead of manually iterating the
		 * list and free'ing each, just lie and tell
		 * possible_new_dirs that it did the strdup'ing so that it
		 * will free them for us.
		 */
		entry->possible_new_dirs.strdup_strings = 1;
		string_list_clear(&entry->possible_new_dirs, 1);
	}

	return dir_renames;
}

static struct dir_rename_entry *check_dir_renamed(const char *path,
						  struct hashmap *dir_renames)
{
	char *temp = xstrdup(path);
	char *end;
	struct dir_rename_entry *entry = NULL;

	while ((end = strrchr(temp, '/'))) {
		*end = '\0';
		entry = dir_rename_find_entry(dir_renames, temp);
		if (entry)
			break;
	}
	free(temp);
	return entry;
}

static void compute_collisions(struct hashmap *collisions,
			       struct hashmap *dir_renames,
			       struct diff_queue_struct *pairs)
{
	int i;

	/*
	 * Multiple files can be mapped to the same path due to directory
	 * renames done by the other side of history.  Since that other
	 * side of history could have merged multiple directories into one,
	 * if our side of history added the same file basename to each of
	 * those directories, then all N of them would get implicitly
	 * renamed by the directory rename detection into the same path,
	 * and we'd get an add/add/.../add conflict, and all those adds
	 * from *this* side of history.  This is not representable in the
	 * index, and users aren't going to easily be able to make sense of
	 * it.  So we need to provide a good warning about what's
	 * happening, and fall back to no-directory-rename detection
	 * behavior for those paths.
	 *
	 * See testcases 9e and all of section 5 from t6043 for examples.
	 */
	collision_init(collisions);

	for (i = 0; i < pairs->nr; ++i) {
		struct dir_rename_entry *dir_rename_ent;
		struct collision_entry *collision_ent;
		char *new_path;
		struct diff_filepair *pair = pairs->queue[i];

		if (pair->status != 'A' && pair->status != 'R')
			continue;
		dir_rename_ent = check_dir_renamed(pair->two->path,
						   dir_renames);
		if (!dir_rename_ent)
			continue;

		new_path = apply_dir_rename(dir_rename_ent, pair->two->path);
		if (!new_path)
			/*
			 * dir_rename_ent->non_unique_new_path is true, which
			 * means there is no directory rename for us to use,
			 * which means it won't cause us any additional
			 * collisions.
			 */
			continue;
		collision_ent = collision_find_entry(collisions, new_path);
		if (!collision_ent) {
			CALLOC_ARRAY(collision_ent, 1);
			hashmap_entry_init(&collision_ent->ent,
						strhash(new_path));
			hashmap_put(collisions, &collision_ent->ent);
			collision_ent->target_file = new_path;
		} else {
			free(new_path);
		}
		string_list_insert(&collision_ent->source_files,
				   pair->two->path);
	}
}

static char *check_for_directory_rename(struct merge_options *opt,
					const char *path,
					struct tree *tree,
					struct hashmap *dir_renames,
					struct hashmap *dir_rename_exclusions,
					struct hashmap *collisions,
					int *clean_merge)
{
	char *new_path = NULL;
	struct dir_rename_entry *entry = check_dir_renamed(path, dir_renames);
	struct dir_rename_entry *oentry = NULL;

	if (!entry)
		return new_path;

	/*
	 * This next part is a little weird.  We do not want to do an
	 * implicit rename into a directory we renamed on our side, because
	 * that will result in a spurious rename/rename(1to2) conflict.  An
	 * example:
	 *   Base commit: dumbdir/afile, otherdir/bfile
	 *   Side 1:      smrtdir/afile, otherdir/bfile
	 *   Side 2:      dumbdir/afile, dumbdir/bfile
	 * Here, while working on Side 1, we could notice that otherdir was
	 * renamed/merged to dumbdir, and change the diff_filepair for
	 * otherdir/bfile into a rename into dumbdir/bfile.  However, Side
	 * 2 will notice the rename from dumbdir to smrtdir, and do the
	 * transitive rename to move it from dumbdir/bfile to
	 * smrtdir/bfile.  That gives us bfile in dumbdir vs being in
	 * smrtdir, a rename/rename(1to2) conflict.  We really just want
	 * the file to end up in smrtdir.  And the way to achieve that is
	 * to not let Side1 do the rename to dumbdir, since we know that is
	 * the source of one of our directory renames.
	 *
	 * That's why oentry and dir_rename_exclusions is here.
	 *
	 * As it turns out, this also prevents N-way transient rename
	 * confusion; See testcases 9c and 9d of t6043.
	 */
	oentry = dir_rename_find_entry(dir_rename_exclusions, entry->new_dir.buf);
	if (oentry) {
		output(opt, 1, _("WARNING: Avoiding applying %s -> %s rename "
			       "to %s, because %s itself was renamed."),
		       entry->dir, entry->new_dir.buf, path, entry->new_dir.buf);
	} else {
		new_path = handle_path_level_conflicts(opt, path, entry,
						       collisions, tree);
		*clean_merge &= (new_path != NULL);
	}

	return new_path;
}

static void apply_directory_rename_modifications(struct merge_options *opt,
						 struct diff_filepair *pair,
						 char *new_path,
						 struct rename *re,
						 struct tree *tree,
						 struct tree *o_tree,
						 struct tree *a_tree,
						 struct tree *b_tree,
						 struct string_list *entries)
{
	struct string_list_item *item;
	int stage = (tree == a_tree ? 2 : 3);
	int update_wd;

	/*
	 * In all cases where we can do directory rename detection,
	 * unpack_trees() will have read pair->two->path into the
	 * index and the working copy.  We need to remove it so that
	 * we can instead place it at new_path.  It is guaranteed to
	 * not be untracked (unpack_trees() would have errored out
	 * saying the file would have been overwritten), but it might
	 * be dirty, though.
	 */
	update_wd = !was_dirty(opt, pair->two->path);
	if (!update_wd)
		output(opt, 1, _("Refusing to lose dirty file at %s"),
		       pair->two->path);
	remove_file(opt, 1, pair->two->path, !update_wd);

	/* Find or create a new re->dst_entry */
	item = string_list_lookup(entries, new_path);
	if (item) {
		/*
		 * Since we're renaming on this side of history, and it's
		 * due to a directory rename on the other side of history
		 * (which we only allow when the directory in question no
		 * longer exists on the other side of history), the
		 * original entry for re->dst_entry is no longer
		 * necessary...
		 */
		re->dst_entry->processed = 1;

		/*
		 * ...because we'll be using this new one.
		 */
		re->dst_entry = item->util;
	} else {
		/*
		 * re->dst_entry is for the before-dir-rename path, and we
		 * need it to hold information for the after-dir-rename
		 * path.  Before creating a new entry, we need to mark the
		 * old one as unnecessary (...unless it is shared by
		 * src_entry, i.e. this didn't use to be a rename, in which
		 * case we can just allow the normal processing to happen
		 * for it).
		 */
		if (pair->status == 'R')
			re->dst_entry->processed = 1;

		re->dst_entry = insert_stage_data(opt->repo, new_path,
						  o_tree, a_tree, b_tree,
						  entries);
		item = string_list_insert(entries, new_path);
		item->util = re->dst_entry;
	}

	/*
	 * Update the stage_data with the information about the path we are
	 * moving into place.  That slot will be empty and available for us
	 * to write to because of the collision checks in
	 * handle_path_level_conflicts().  In other words,
	 * re->dst_entry->stages[stage].oid will be the null_oid, so it's
	 * open for us to write to.
	 *
	 * It may be tempting to actually update the index at this point as
	 * well, using update_stages_for_stage_data(), but as per the big
	 * "NOTE" in update_stages(), doing so will modify the current
	 * in-memory index which will break calls to would_lose_untracked()
	 * that we need to make.  Instead, we need to just make sure that
	 * the various handle_rename_*() functions update the index
	 * explicitly rather than relying on unpack_trees() to have done it.
	 */
	get_tree_entry(opt->repo,
		       &tree->object.oid,
		       pair->two->path,
		       &re->dst_entry->stages[stage].oid,
		       &re->dst_entry->stages[stage].mode);

	/*
	 * Record the original change status (or 'type' of change).  If it
	 * was originally an add ('A'), this lets us differentiate later
	 * between a RENAME_DELETE conflict and RENAME_VIA_DIR (they
	 * otherwise look the same).  If it was originally a rename ('R'),
	 * this lets us remember and report accurately about the transitive
	 * renaming that occurred via the directory rename detection.  Also,
	 * record the original destination name.
	 */
	re->dir_rename_original_type = pair->status;
	re->dir_rename_original_dest = pair->two->path;

	/*
	 * We don't actually look at pair->status again, but it seems
	 * pedagogically correct to adjust it.
	 */
	pair->status = 'R';

	/*
	 * Finally, record the new location.
	 */
	pair->two->path = new_path;
}

/*
 * Get information of all renames which occurred in 'pairs', making use of
 * any implicit directory renames inferred from the other side of history.
 * We need the three trees in the merge ('o_tree', 'a_tree' and 'b_tree')
 * to be able to associate the correct cache entries with the rename
 * information; tree is always equal to either a_tree or b_tree.
 */
static struct string_list *get_renames(struct merge_options *opt,
				       const char *branch,
				       struct diff_queue_struct *pairs,
				       struct hashmap *dir_renames,
				       struct hashmap *dir_rename_exclusions,
				       struct tree *tree,
				       struct tree *o_tree,
				       struct tree *a_tree,
				       struct tree *b_tree,
				       struct string_list *entries,
				       int *clean_merge)
{
	int i;
	struct hashmap collisions;
	struct hashmap_iter iter;
	struct collision_entry *e;
	struct string_list *renames;

	compute_collisions(&collisions, dir_renames, pairs);
	CALLOC_ARRAY(renames, 1);

	for (i = 0; i < pairs->nr; ++i) {
		struct string_list_item *item;
		struct rename *re;
		struct diff_filepair *pair = pairs->queue[i];
		char *new_path; /* non-NULL only with directory renames */

		if (pair->status != 'A' && pair->status != 'R') {
			diff_free_filepair(pair);
			continue;
		}
		new_path = check_for_directory_rename(opt, pair->two->path, tree,
						      dir_renames,
						      dir_rename_exclusions,
						      &collisions,
						      clean_merge);
		if (pair->status != 'R' && !new_path) {
			diff_free_filepair(pair);
			continue;
		}

		re = xmalloc(sizeof(*re));
		re->processed = 0;
		re->pair = pair;
		re->branch = branch;
		re->dir_rename_original_type = '\0';
		re->dir_rename_original_dest = NULL;
		item = string_list_lookup(entries, re->pair->one->path);
		if (!item)
			re->src_entry = insert_stage_data(opt->repo,
					re->pair->one->path,
					o_tree, a_tree, b_tree, entries);
		else
			re->src_entry = item->util;

		item = string_list_lookup(entries, re->pair->two->path);
		if (!item)
			re->dst_entry = insert_stage_data(opt->repo,
					re->pair->two->path,
					o_tree, a_tree, b_tree, entries);
		else
			re->dst_entry = item->util;
		item = string_list_insert(renames, pair->one->path);
		item->util = re;
		if (new_path)
			apply_directory_rename_modifications(opt, pair, new_path,
							     re, tree, o_tree,
							     a_tree, b_tree,
							     entries);
	}

	hashmap_for_each_entry(&collisions, &iter, e,
				ent /* member name */) {
		free(e->target_file);
		string_list_clear(&e->source_files, 0);
	}
	hashmap_clear_and_free(&collisions, struct collision_entry, ent);
	return renames;
}

static int process_renames(struct merge_options *opt,
			   struct string_list *a_renames,
			   struct string_list *b_renames)
{
	int clean_merge = 1, i, j;
	struct string_list a_by_dst = STRING_LIST_INIT_NODUP;
	struct string_list b_by_dst = STRING_LIST_INIT_NODUP;
	const struct rename *sre;

	/*
	 * FIXME: As string-list.h notes, it's O(n^2) to build a sorted
	 * string_list one-by-one, but O(n log n) to build it unsorted and
	 * then sort it.  Note that as we build the list, we do not need to
	 * check if the existing destination path is already in the list,
	 * because the structure of diffcore_rename guarantees we won't
	 * have duplicates.
	 */
	for (i = 0; i < a_renames->nr; i++) {
		sre = a_renames->items[i].util;
		string_list_insert(&a_by_dst, sre->pair->two->path)->util
			= (void *)sre;
	}
	for (i = 0; i < b_renames->nr; i++) {
		sre = b_renames->items[i].util;
		string_list_insert(&b_by_dst, sre->pair->two->path)->util
			= (void *)sre;
	}

	for (i = 0, j = 0; i < a_renames->nr || j < b_renames->nr;) {
		struct string_list *renames1, *renames2Dst;
		struct rename *ren1 = NULL, *ren2 = NULL;
		const char *ren1_src, *ren1_dst;
		struct string_list_item *lookup;

		if (i >= a_renames->nr) {
			ren2 = b_renames->items[j++].util;
		} else if (j >= b_renames->nr) {
			ren1 = a_renames->items[i++].util;
		} else {
			int compare = strcmp(a_renames->items[i].string,
					     b_renames->items[j].string);
			if (compare <= 0)
				ren1 = a_renames->items[i++].util;
			if (compare >= 0)
				ren2 = b_renames->items[j++].util;
		}

		/* TODO: refactor, so that 1/2 are not needed */
		if (ren1) {
			renames1 = a_renames;
			renames2Dst = &b_by_dst;
		} else {
			renames1 = b_renames;
			renames2Dst = &a_by_dst;
			SWAP(ren2, ren1);
		}

		if (ren1->processed)
			continue;
		ren1->processed = 1;
		ren1->dst_entry->processed = 1;
		/* BUG: We should only mark src_entry as processed if we
		 * are not dealing with a rename + add-source case.
		 */
		ren1->src_entry->processed = 1;

		ren1_src = ren1->pair->one->path;
		ren1_dst = ren1->pair->two->path;

		if (ren2) {
			/* One file renamed on both sides */
			const char *ren2_src = ren2->pair->one->path;
			const char *ren2_dst = ren2->pair->two->path;
			enum rename_type rename_type;
			if (strcmp(ren1_src, ren2_src) != 0)
				BUG("ren1_src != ren2_src");
			ren2->dst_entry->processed = 1;
			ren2->processed = 1;
			if (strcmp(ren1_dst, ren2_dst) != 0) {
				rename_type = RENAME_ONE_FILE_TO_TWO;
				clean_merge = 0;
			} else {
				rename_type = RENAME_ONE_FILE_TO_ONE;
				/* BUG: We should only remove ren1_src in
				 * the base stage (think of rename +
				 * add-source cases).
				 */
				remove_file(opt, 1, ren1_src, 1);
				update_entry(ren1->dst_entry,
					     ren1->pair->one,
					     ren1->pair->two,
					     ren2->pair->two);
			}
			setup_rename_conflict_info(rename_type, opt, ren1, ren2);
		} else if ((lookup = string_list_lookup(renames2Dst, ren1_dst))) {
			/* Two different files renamed to the same thing */
			char *ren2_dst;
			ren2 = lookup->util;
			ren2_dst = ren2->pair->two->path;
			if (strcmp(ren1_dst, ren2_dst) != 0)
				BUG("ren1_dst != ren2_dst");

			clean_merge = 0;
			ren2->processed = 1;
			/*
			 * BUG: We should only mark src_entry as processed
			 * if we are not dealing with a rename + add-source
			 * case.
			 */
			ren2->src_entry->processed = 1;

			setup_rename_conflict_info(RENAME_TWO_FILES_TO_ONE,
						   opt, ren1, ren2);
		} else {
			/* Renamed in 1, maybe changed in 2 */
			/* we only use sha1 and mode of these */
			struct diff_filespec src_other, dst_other;
			int try_merge;

			/*
			 * unpack_trees loads entries from common-commit
			 * into stage 1, from head-commit into stage 2, and
			 * from merge-commit into stage 3.  We keep track
			 * of which side corresponds to the rename.
			 */
			int renamed_stage = a_renames == renames1 ? 2 : 3;
			int other_stage =   a_renames == renames1 ? 3 : 2;

			/*
			 * Directory renames have a funny corner case...
			 */
			int renamed_to_self = !strcmp(ren1_src, ren1_dst);

			/* BUG: We should only remove ren1_src in the base
			 * stage and in other_stage (think of rename +
			 * add-source case).
			 */
			if (!renamed_to_self)
				remove_file(opt, 1, ren1_src,
					    renamed_stage == 2 ||
					    !was_tracked(opt, ren1_src));

			oidcpy(&src_other.oid,
			       &ren1->src_entry->stages[other_stage].oid);
			src_other.mode = ren1->src_entry->stages[other_stage].mode;
			oidcpy(&dst_other.oid,
			       &ren1->dst_entry->stages[other_stage].oid);
			dst_other.mode = ren1->dst_entry->stages[other_stage].mode;
			try_merge = 0;

			if (oideq(&src_other.oid, null_oid()) &&
			    ren1->dir_rename_original_type == 'A') {
				setup_rename_conflict_info(RENAME_VIA_DIR,
							   opt, ren1, NULL);
			} else if (renamed_to_self) {
				setup_rename_conflict_info(RENAME_NORMAL,
							   opt, ren1, NULL);
			} else if (oideq(&src_other.oid, null_oid())) {
				setup_rename_conflict_info(RENAME_DELETE,
							   opt, ren1, NULL);
			} else if ((dst_other.mode == ren1->pair->two->mode) &&
				   oideq(&dst_other.oid, &ren1->pair->two->oid)) {
				/*
				 * Added file on the other side identical to
				 * the file being renamed: clean merge.
				 * Also, there is no need to overwrite the
				 * file already in the working copy, so call
				 * update_file_flags() instead of
				 * update_file().
				 */
				if (update_file_flags(opt,
						      ren1->pair->two,
						      ren1_dst,
						      1, /* update_cache */
						      0  /* update_wd    */))
					clean_merge = -1;
			} else if (!oideq(&dst_other.oid, null_oid())) {
				/*
				 * Probably not a clean merge, but it's
				 * premature to set clean_merge to 0 here,
				 * because if the rename merges cleanly and
				 * the merge exactly matches the newly added
				 * file, then the merge will be clean.
				 */
				setup_rename_conflict_info(RENAME_ADD,
							   opt, ren1, NULL);
			} else
				try_merge = 1;

			if (clean_merge < 0)
				goto cleanup_and_return;
			if (try_merge) {
				struct diff_filespec *o, *a, *b;
				src_other.path = (char *)ren1_src;

				o = ren1->pair->one;
				if (a_renames == renames1) {
					a = ren1->pair->two;
					b = &src_other;
				} else {
					b = ren1->pair->two;
					a = &src_other;
				}
				update_entry(ren1->dst_entry, o, a, b);
				setup_rename_conflict_info(RENAME_NORMAL,
							   opt, ren1, NULL);
			}
		}
	}
cleanup_and_return:
	string_list_clear(&a_by_dst, 0);
	string_list_clear(&b_by_dst, 0);

	return clean_merge;
}

struct rename_info {
	struct string_list *head_renames;
	struct string_list *merge_renames;
};

static void initial_cleanup_rename(struct diff_queue_struct *pairs,
				   struct hashmap *dir_renames)
{
	struct hashmap_iter iter;
	struct dir_rename_entry *e;

	hashmap_for_each_entry(dir_renames, &iter, e,
				ent /* member name */) {
		free(e->dir);
		strbuf_release(&e->new_dir);
		/* possible_new_dirs already cleared in get_directory_renames */
	}
	hashmap_clear_and_free(dir_renames, struct dir_rename_entry, ent);
	free(dir_renames);

	free(pairs->queue);
	free(pairs);
}

static int detect_and_process_renames(struct merge_options *opt,
				      struct tree *common,
				      struct tree *head,
				      struct tree *merge,
				      struct string_list *entries,
				      struct rename_info *ri)
{
	struct diff_queue_struct *head_pairs, *merge_pairs;
	struct hashmap *dir_re_head, *dir_re_merge;
	int clean = 1;

	ri->head_renames = NULL;
	ri->merge_renames = NULL;

	if (!merge_detect_rename(opt))
		return 1;

	head_pairs = get_diffpairs(opt, common, head);
	merge_pairs = get_diffpairs(opt, common, merge);

	if ((opt->detect_directory_renames == MERGE_DIRECTORY_RENAMES_TRUE) ||
	    (opt->detect_directory_renames == MERGE_DIRECTORY_RENAMES_CONFLICT &&
	     !opt->priv->call_depth)) {
		dir_re_head = get_directory_renames(head_pairs);
		dir_re_merge = get_directory_renames(merge_pairs);

		handle_directory_level_conflicts(opt,
						 dir_re_head, head,
						 dir_re_merge, merge);
	} else {
		dir_re_head  = xmalloc(sizeof(*dir_re_head));
		dir_re_merge = xmalloc(sizeof(*dir_re_merge));
		dir_rename_init(dir_re_head);
		dir_rename_init(dir_re_merge);
	}

	ri->head_renames  = get_renames(opt, opt->branch1, head_pairs,
					dir_re_merge, dir_re_head, head,
					common, head, merge, entries,
					&clean);
	if (clean < 0)
		goto cleanup;
	ri->merge_renames = get_renames(opt, opt->branch2, merge_pairs,
					dir_re_head, dir_re_merge, merge,
					common, head, merge, entries,
					&clean);
	if (clean < 0)
		goto cleanup;
	clean &= process_renames(opt, ri->head_renames, ri->merge_renames);

cleanup:
	/*
	 * Some cleanup is deferred until cleanup_renames() because the
	 * data structures are still needed and referenced in
	 * process_entry().  But there are a few things we can free now.
	 */
	initial_cleanup_rename(head_pairs, dir_re_head);
	initial_cleanup_rename(merge_pairs, dir_re_merge);

	return clean;
}

static void final_cleanup_rename(struct string_list *rename)
{
	const struct rename *re;
	int i;

	if (!rename)
		return;

	for (i = 0; i < rename->nr; i++) {
		re = rename->items[i].util;
		diff_free_filepair(re->pair);
	}
	string_list_clear(rename, 1);
	free(rename);
}

static void final_cleanup_renames(struct rename_info *re_info)
{
	final_cleanup_rename(re_info->head_renames);
	final_cleanup_rename(re_info->merge_renames);
}

static int read_oid_strbuf(struct merge_options *opt,
			   const struct object_id *oid,
			   struct strbuf *dst)
{
	void *buf;
	enum object_type type;
	unsigned long size;
	buf = read_object_file(oid, &type, &size);
	if (!buf)
		return err(opt, _("cannot read object %s"), oid_to_hex(oid));
	if (type != OBJ_BLOB) {
		free(buf);
		return err(opt, _("object %s is not a blob"), oid_to_hex(oid));
	}
	strbuf_attach(dst, buf, size, size + 1);
	return 0;
}

static int blob_unchanged(struct merge_options *opt,
			  const struct diff_filespec *o,
			  const struct diff_filespec *a,
			  int renormalize, const char *path)
{
	struct strbuf obuf = STRBUF_INIT;
	struct strbuf abuf = STRBUF_INIT;
	int ret = 0; /* assume changed for safety */
	struct index_state *idx = opt->repo->index;

	if (a->mode != o->mode)
		return 0;
	if (oideq(&o->oid, &a->oid))
		return 1;
	if (!renormalize)
		return 0;

	if (read_oid_strbuf(opt, &o->oid, &obuf) ||
	    read_oid_strbuf(opt, &a->oid, &abuf))
		goto error_return;
	/*
	 * Note: binary | is used so that both renormalizations are
	 * performed.  Comparison can be skipped if both files are
	 * unchanged since their sha1s have already been compared.
	 */
	if (renormalize_buffer(idx, path, obuf.buf, obuf.len, &obuf) |
	    renormalize_buffer(idx, path, abuf.buf, abuf.len, &abuf))
		ret = (obuf.len == abuf.len && !memcmp(obuf.buf, abuf.buf, obuf.len));

error_return:
	strbuf_release(&obuf);
	strbuf_release(&abuf);
	return ret;
}

static int handle_modify_delete(struct merge_options *opt,
				const char *path,
				const struct diff_filespec *o,
				const struct diff_filespec *a,
				const struct diff_filespec *b)
{
	const char *modify_branch, *delete_branch;
	const struct diff_filespec *changed;

	if (is_valid(a)) {
		modify_branch = opt->branch1;
		delete_branch = opt->branch2;
		changed = a;
	} else {
		modify_branch = opt->branch2;
		delete_branch = opt->branch1;
		changed = b;
	}

	return handle_change_delete(opt,
				    path, NULL,
				    o, changed,
				    modify_branch, delete_branch,
				    _("modify"), _("modified"));
}

static int handle_content_merge(struct merge_file_info *mfi,
				struct merge_options *opt,
				const char *path,
				int is_dirty,
				const struct diff_filespec *o,
				const struct diff_filespec *a,
				const struct diff_filespec *b,
				struct rename_conflict_info *ci)
{
	const char *reason = _("content");
	unsigned df_conflict_remains = 0;

	if (!is_valid(o))
		reason = _("add/add");

	assert(o->path && a->path && b->path);
	if (ci && dir_in_way(opt->repo->index, path, !opt->priv->call_depth,
			     S_ISGITLINK(ci->ren1->pair->two->mode)))
		df_conflict_remains = 1;

	if (merge_mode_and_contents(opt, o, a, b, path,
				    opt->branch1, opt->branch2,
				    opt->priv->call_depth * 2, mfi))
		return -1;

	/*
	 * We can skip updating the working tree file iff:
	 *   a) The merge is clean
	 *   b) The merge matches what was in HEAD (content, mode, pathname)
	 *   c) The target path is usable (i.e. not involved in D/F conflict)
	 */
	if (mfi->clean && was_tracked_and_matches(opt, path, &mfi->blob) &&
	    !df_conflict_remains) {
		int pos;
		struct cache_entry *ce;

		output(opt, 3, _("Skipped %s (merged same as existing)"), path);
		if (add_cacheinfo(opt, &mfi->blob, path,
				  0, (!opt->priv->call_depth && !is_dirty), 0))
			return -1;
		/*
		 * However, add_cacheinfo() will delete the old cache entry
		 * and add a new one.  We need to copy over any skip_worktree
		 * flag to avoid making the file appear as if it were
		 * deleted by the user.
		 */
		pos = index_name_pos(&opt->priv->orig_index, path, strlen(path));
		ce = opt->priv->orig_index.cache[pos];
		if (ce_skip_worktree(ce)) {
			pos = index_name_pos(opt->repo->index, path, strlen(path));
			ce = opt->repo->index->cache[pos];
			ce->ce_flags |= CE_SKIP_WORKTREE;
		}
		return mfi->clean;
	}

	if (!mfi->clean) {
		if (S_ISGITLINK(mfi->blob.mode))
			reason = _("submodule");
		output(opt, 1, _("CONFLICT (%s): Merge conflict in %s"),
				reason, path);
		if (ci && !df_conflict_remains)
			if (update_stages(opt, path, o, a, b))
				return -1;
	}

	if (df_conflict_remains || is_dirty) {
		char *new_path;
		if (opt->priv->call_depth) {
			remove_file_from_index(opt->repo->index, path);
		} else {
			if (!mfi->clean) {
				if (update_stages(opt, path, o, a, b))
					return -1;
			} else {
				int file_from_stage2 = was_tracked(opt, path);

				if (update_stages(opt, path, NULL,
						  file_from_stage2 ? &mfi->blob : NULL,
						  file_from_stage2 ? NULL : &mfi->blob))
					return -1;
			}

		}
		new_path = unique_path(opt, path, ci->ren1->branch);
		if (is_dirty) {
			output(opt, 1, _("Refusing to lose dirty file at %s"),
			       path);
		}
		output(opt, 1, _("Adding as %s instead"), new_path);
		if (update_file(opt, 0, &mfi->blob, new_path)) {
			free(new_path);
			return -1;
		}
		free(new_path);
		mfi->clean = 0;
	} else if (update_file(opt, mfi->clean, &mfi->blob, path))
		return -1;
	return !is_dirty && mfi->clean;
}

static int handle_rename_normal(struct merge_options *opt,
				const char *path,
				const struct diff_filespec *o,
				const struct diff_filespec *a,
				const struct diff_filespec *b,
				struct rename_conflict_info *ci)
{
	struct rename *ren = ci->ren1;
	struct merge_file_info mfi;
	int clean;

	/* Merge the content and write it out */
	clean = handle_content_merge(&mfi, opt, path, was_dirty(opt, path),
				     o, a, b, ci);

	if (clean &&
	    opt->detect_directory_renames == MERGE_DIRECTORY_RENAMES_CONFLICT &&
	    ren->dir_rename_original_dest) {
		if (update_stages(opt, path,
				  &mfi.blob, &mfi.blob, &mfi.blob))
			return -1;
		clean = 0; /* not clean, but conflicted */
	}
	return clean;
}

static void dir_rename_warning(const char *msg,
			       int is_add,
			       int clean,
			       struct merge_options *opt,
			       struct rename *ren)
{
	const char *other_branch;
	other_branch = (ren->branch == opt->branch1 ?
			opt->branch2 : opt->branch1);
	if (is_add) {
		output(opt, clean ? 2 : 1, msg,
		       ren->pair->one->path, ren->branch,
		       other_branch, ren->pair->two->path);
		return;
	}
	output(opt, clean ? 2 : 1, msg,
	       ren->pair->one->path, ren->dir_rename_original_dest, ren->branch,
	       other_branch, ren->pair->two->path);
}
static int warn_about_dir_renamed_entries(struct merge_options *opt,
					  struct rename *ren)
{
	const char *msg;
	int clean = 1, is_add;

	if (!ren)
		return clean;

	/* Return early if ren was not affected/created by a directory rename */
	if (!ren->dir_rename_original_dest)
		return clean;

	/* Sanity checks */
	assert(opt->detect_directory_renames > MERGE_DIRECTORY_RENAMES_NONE);
	assert(ren->dir_rename_original_type == 'A' ||
	       ren->dir_rename_original_type == 'R');

	/* Check whether to treat directory renames as a conflict */
	clean = (opt->detect_directory_renames == MERGE_DIRECTORY_RENAMES_TRUE);

	is_add = (ren->dir_rename_original_type == 'A');
	if (ren->dir_rename_original_type == 'A' && clean) {
		msg = _("Path updated: %s added in %s inside a "
			"directory that was renamed in %s; moving it to %s.");
	} else if (ren->dir_rename_original_type == 'A' && !clean) {
		msg = _("CONFLICT (file location): %s added in %s "
			"inside a directory that was renamed in %s, "
			"suggesting it should perhaps be moved to %s.");
	} else if (ren->dir_rename_original_type == 'R' && clean) {
		msg = _("Path updated: %s renamed to %s in %s, inside a "
			"directory that was renamed in %s; moving it to %s.");
	} else if (ren->dir_rename_original_type == 'R' && !clean) {
		msg = _("CONFLICT (file location): %s renamed to %s in %s, "
			"inside a directory that was renamed in %s, "
			"suggesting it should perhaps be moved to %s.");
	} else {
		BUG("Impossible dir_rename_original_type/clean combination");
	}
	dir_rename_warning(msg, is_add, clean, opt, ren);

	return clean;
}

/* Per entry merge function */
static int process_entry(struct merge_options *opt,
			 const char *path, struct stage_data *entry)
{
	int clean_merge = 1;
	int normalize = opt->renormalize;

	struct diff_filespec *o = &entry->stages[1];
	struct diff_filespec *a = &entry->stages[2];
	struct diff_filespec *b = &entry->stages[3];
	int o_valid = is_valid(o);
	int a_valid = is_valid(a);
	int b_valid = is_valid(b);
	o->path = a->path = b->path = (char*)path;

	entry->processed = 1;
	if (entry->rename_conflict_info) {
		struct rename_conflict_info *ci = entry->rename_conflict_info;
		struct diff_filespec *temp;
		int path_clean;

		path_clean = warn_about_dir_renamed_entries(opt, ci->ren1);
		path_clean &= warn_about_dir_renamed_entries(opt, ci->ren2);

		/*
		 * For cases with a single rename, {o,a,b}->path have all been
		 * set to the rename target path; we need to set two of these
		 * back to the rename source.
		 * For rename/rename conflicts, we'll manually fix paths below.
		 */
		temp = (opt->branch1 == ci->ren1->branch) ? b : a;
		o->path = temp->path = ci->ren1->pair->one->path;
		if (ci->ren2) {
			assert(opt->branch1 == ci->ren1->branch);
		}

		switch (ci->rename_type) {
		case RENAME_NORMAL:
		case RENAME_ONE_FILE_TO_ONE:
			clean_merge = handle_rename_normal(opt, path, o, a, b,
							   ci);
			break;
		case RENAME_VIA_DIR:
			clean_merge = handle_rename_via_dir(opt, ci);
			break;
		case RENAME_ADD:
			/*
			 * Probably unclean merge, but if the renamed file
			 * merges cleanly and the result can then be
			 * two-way merged cleanly with the added file, I
			 * guess it's a clean merge?
			 */
			clean_merge = handle_rename_add(opt, ci);
			break;
		case RENAME_DELETE:
			clean_merge = 0;
			if (handle_rename_delete(opt, ci))
				clean_merge = -1;
			break;
		case RENAME_ONE_FILE_TO_TWO:
			/*
			 * Manually fix up paths; note:
			 * ren[12]->pair->one->path are equal.
			 */
			o->path = ci->ren1->pair->one->path;
			a->path = ci->ren1->pair->two->path;
			b->path = ci->ren2->pair->two->path;

			clean_merge = 0;
			if (handle_rename_rename_1to2(opt, ci))
				clean_merge = -1;
			break;
		case RENAME_TWO_FILES_TO_ONE:
			/*
			 * Manually fix up paths; note,
			 * ren[12]->pair->two->path are actually equal.
			 */
			o->path = NULL;
			a->path = ci->ren1->pair->two->path;
			b->path = ci->ren2->pair->two->path;

			/*
			 * Probably unclean merge, but if the two renamed
			 * files merge cleanly and the two resulting files
			 * can then be two-way merged cleanly, I guess it's
			 * a clean merge?
			 */
			clean_merge = handle_rename_rename_2to1(opt, ci);
			break;
		default:
			entry->processed = 0;
			break;
		}
		if (path_clean < clean_merge)
			clean_merge = path_clean;
	} else if (o_valid && (!a_valid || !b_valid)) {
		/* Case A: Deleted in one */
		if ((!a_valid && !b_valid) ||
		    (!b_valid && blob_unchanged(opt, o, a, normalize, path)) ||
		    (!a_valid && blob_unchanged(opt, o, b, normalize, path))) {
			/* Deleted in both or deleted in one and
			 * unchanged in the other */
			if (a_valid)
				output(opt, 2, _("Removing %s"), path);
			/* do not touch working file if it did not exist */
			remove_file(opt, 1, path, !a_valid);
		} else {
			/* Modify/delete; deleted side may have put a directory in the way */
			clean_merge = 0;
			if (handle_modify_delete(opt, path, o, a, b))
				clean_merge = -1;
		}
	} else if ((!o_valid && a_valid && !b_valid) ||
		   (!o_valid && !a_valid && b_valid)) {
		/* Case B: Added in one. */
		/* [nothing|directory] -> ([nothing|directory], file) */

		const char *add_branch;
		const char *other_branch;
		const char *conf;
		const struct diff_filespec *contents;

		if (a_valid) {
			add_branch = opt->branch1;
			other_branch = opt->branch2;
			contents = a;
			conf = _("file/directory");
		} else {
			add_branch = opt->branch2;
			other_branch = opt->branch1;
			contents = b;
			conf = _("directory/file");
		}
		if (dir_in_way(opt->repo->index, path,
			       !opt->priv->call_depth && !S_ISGITLINK(a->mode),
			       0)) {
			char *new_path = unique_path(opt, path, add_branch);
			clean_merge = 0;
			output(opt, 1, _("CONFLICT (%s): There is a directory with name %s in %s. "
			       "Adding %s as %s"),
			       conf, path, other_branch, path, new_path);
			if (update_file(opt, 0, contents, new_path))
				clean_merge = -1;
			else if (opt->priv->call_depth)
				remove_file_from_index(opt->repo->index, path);
			free(new_path);
		} else {
			output(opt, 2, _("Adding %s"), path);
			/* do not overwrite file if already present */
			if (update_file_flags(opt, contents, path, 1, !a_valid))
				clean_merge = -1;
		}
	} else if (a_valid && b_valid) {
		if (!o_valid) {
			/* Case C: Added in both (check for same permissions) */
			output(opt, 1,
			       _("CONFLICT (add/add): Merge conflict in %s"),
			       path);
			clean_merge = handle_file_collision(opt,
							    path, NULL, NULL,
							    opt->branch1,
							    opt->branch2,
							    a, b);
		} else {
			/* case D: Modified in both, but differently. */
			struct merge_file_info mfi;
			int is_dirty = 0; /* unpack_trees would have bailed if dirty */
			clean_merge = handle_content_merge(&mfi, opt, path,
							   is_dirty,
							   o, a, b, NULL);
		}
	} else if (!o_valid && !a_valid && !b_valid) {
		/*
		 * this entry was deleted altogether. a_mode == 0 means
		 * we had that path and want to actively remove it.
		 */
		remove_file(opt, 1, path, !a->mode);
	} else
		BUG("fatal merge failure, shouldn't happen.");

	return clean_merge;
}

static int merge_trees_internal(struct merge_options *opt,
				struct tree *head,
				struct tree *merge,
				struct tree *merge_base,
				struct tree **result)
{
	struct index_state *istate = opt->repo->index;
	int code, clean;

	if (opt->subtree_shift) {
		merge = shift_tree_object(opt->repo, head, merge,
					  opt->subtree_shift);
		merge_base = shift_tree_object(opt->repo, head, merge_base,
					       opt->subtree_shift);
	}

	if (oideq(&merge_base->object.oid, &merge->object.oid)) {
		output(opt, 0, _("Already up to date."));
		*result = head;
		return 1;
	}

	code = unpack_trees_start(opt, merge_base, head, merge);

	if (code != 0) {
		if (show(opt, 4) || opt->priv->call_depth)
			err(opt, _("merging of trees %s and %s failed"),
			    oid_to_hex(&head->object.oid),
			    oid_to_hex(&merge->object.oid));
		unpack_trees_finish(opt);
		return -1;
	}

	if (unmerged_index(istate)) {
		struct string_list *entries;
		struct rename_info re_info;
		int i;
		/*
		 * Only need the hashmap while processing entries, so
		 * initialize it here and free it when we are done running
		 * through the entries. Keeping it in the merge_options as
		 * opposed to decaring a local hashmap is for convenience
		 * so that we don't have to pass it to around.
		 */
		hashmap_init(&opt->priv->current_file_dir_set, path_hashmap_cmp,
			     NULL, 512);
		get_files_dirs(opt, head);
		get_files_dirs(opt, merge);

		entries = get_unmerged(opt->repo->index);
		clean = detect_and_process_renames(opt, merge_base, head, merge,
						   entries, &re_info);
		record_df_conflict_files(opt, entries);
		if (clean < 0)
			goto cleanup;
		for (i = entries->nr-1; 0 <= i; i--) {
			const char *path = entries->items[i].string;
			struct stage_data *e = entries->items[i].util;
			if (!e->processed) {
				int ret = process_entry(opt, path, e);
				if (!ret)
					clean = 0;
				else if (ret < 0) {
					clean = ret;
					goto cleanup;
				}
			}
		}
		for (i = 0; i < entries->nr; i++) {
			struct stage_data *e = entries->items[i].util;
			if (!e->processed)
				BUG("unprocessed path??? %s",
				    entries->items[i].string);
		}

	cleanup:
		final_cleanup_renames(&re_info);

		string_list_clear(entries, 1);
		free(entries);

		hashmap_clear_and_free(&opt->priv->current_file_dir_set,
					struct path_hashmap_entry, e);

		if (clean < 0) {
			unpack_trees_finish(opt);
			return clean;
		}
	}
	else
		clean = 1;

	unpack_trees_finish(opt);

	if (opt->priv->call_depth &&
	    !(*result = write_in_core_index_as_tree(opt->repo)))
		return -1;

	return clean;
}

/*
 * Merge the commits h1 and h2, returning a flag (int) indicating the
 * cleanness of the merge.  Also, if opt->priv->call_depth, create a
 * virtual commit and write its location to *result.
 */
static int merge_recursive_internal(struct merge_options *opt,
				    struct commit *h1,
				    struct commit *h2,
				    struct commit_list *merge_bases,
				    struct commit **result)
{
	struct commit_list *iter;
	struct commit *merged_merge_bases;
	struct tree *result_tree;
	int clean;
	const char *ancestor_name;
	struct strbuf merge_base_abbrev = STRBUF_INIT;

	if (show(opt, 4)) {
		output(opt, 4, _("Merging:"));
		output_commit_title(opt, h1);
		output_commit_title(opt, h2);
	}

	if (!merge_bases) {
		merge_bases = get_merge_bases(h1, h2);
		merge_bases = reverse_commit_list(merge_bases);
	}

	if (show(opt, 5)) {
		unsigned cnt = commit_list_count(merge_bases);

		output(opt, 5, Q_("found %u common ancestor:",
				"found %u common ancestors:", cnt), cnt);
		for (iter = merge_bases; iter; iter = iter->next)
			output_commit_title(opt, iter->item);
	}

	merged_merge_bases = pop_commit(&merge_bases);
	if (!merged_merge_bases) {
		/* if there is no common ancestor, use an empty tree */
		struct tree *tree;

		tree = lookup_tree(opt->repo, opt->repo->hash_algo->empty_tree);
		merged_merge_bases = make_virtual_commit(opt->repo, tree,
							 "ancestor");
		ancestor_name = "empty tree";
	} else if (opt->ancestor && !opt->priv->call_depth) {
		ancestor_name = opt->ancestor;
	} else if (merge_bases) {
		ancestor_name = "merged common ancestors";
	} else {
		strbuf_add_unique_abbrev(&merge_base_abbrev,
					 &merged_merge_bases->object.oid,
					 DEFAULT_ABBREV);
		ancestor_name = merge_base_abbrev.buf;
	}

	for (iter = merge_bases; iter; iter = iter->next) {
		const char *saved_b1, *saved_b2;
		opt->priv->call_depth++;
		/*
		 * When the merge fails, the result contains files
		 * with conflict markers. The cleanness flag is
		 * ignored (unless indicating an error), it was never
		 * actually used, as result of merge_trees has always
		 * overwritten it: the committed "conflicts" were
		 * already resolved.
		 */
		discard_index(opt->repo->index);
		saved_b1 = opt->branch1;
		saved_b2 = opt->branch2;
		opt->branch1 = "Temporary merge branch 1";
		opt->branch2 = "Temporary merge branch 2";
		if (merge_recursive_internal(opt, merged_merge_bases, iter->item,
					     NULL, &merged_merge_bases) < 0)
			return -1;
		opt->branch1 = saved_b1;
		opt->branch2 = saved_b2;
		opt->priv->call_depth--;

		if (!merged_merge_bases)
			return err(opt, _("merge returned no commit"));
	}

	/*
	 * FIXME: Since merge_recursive_internal() is only ever called by
	 * places that ensure the index is loaded first
	 * (e.g. builtin/merge.c, rebase/sequencer, etc.), in the common
	 * case where the merge base was unique that means when we get here
	 * we immediately discard the index and re-read it, which is a
	 * complete waste of time.  We should only be discarding and
	 * re-reading if we were forced to recurse.
	 */
	discard_index(opt->repo->index);
	if (!opt->priv->call_depth)
		repo_read_index(opt->repo);

	opt->ancestor = ancestor_name;
	clean = merge_trees_internal(opt,
				     repo_get_commit_tree(opt->repo, h1),
				     repo_get_commit_tree(opt->repo, h2),
				     repo_get_commit_tree(opt->repo,
							  merged_merge_bases),
				     &result_tree);
	strbuf_release(&merge_base_abbrev);
	opt->ancestor = NULL;  /* avoid accidental re-use of opt->ancestor */
	if (clean < 0) {
		flush_output(opt);
		return clean;
	}

	if (opt->priv->call_depth) {
		*result = make_virtual_commit(opt->repo, result_tree,
					      "merged tree");
		commit_list_insert(h1, &(*result)->parents);
		commit_list_insert(h2, &(*result)->parents->next);
	}
	return clean;
}

static int merge_start(struct merge_options *opt, struct tree *head)
{
	struct strbuf sb = STRBUF_INIT;

	/* Sanity checks on opt */
	assert(opt->repo);

	assert(opt->branch1 && opt->branch2);

	assert(opt->detect_renames >= -1 &&
	       opt->detect_renames <= DIFF_DETECT_COPY);
	assert(opt->detect_directory_renames >= MERGE_DIRECTORY_RENAMES_NONE &&
	       opt->detect_directory_renames <= MERGE_DIRECTORY_RENAMES_TRUE);
	assert(opt->rename_limit >= -1);
	assert(opt->rename_score >= 0 && opt->rename_score <= MAX_SCORE);
	assert(opt->show_rename_progress >= 0 && opt->show_rename_progress <= 1);

	assert(opt->xdl_opts >= 0);
	assert(opt->recursive_variant >= MERGE_VARIANT_NORMAL &&
	       opt->recursive_variant <= MERGE_VARIANT_THEIRS);

	assert(opt->verbosity >= 0 && opt->verbosity <= 5);
	assert(opt->buffer_output <= 2);
	assert(opt->obuf.len == 0);

	assert(opt->priv == NULL);

	/* Not supported; option specific to merge-ort */
	assert(!opt->record_conflict_msgs_as_headers);
	assert(!opt->msg_header_prefix);

	/* Sanity check on repo state; index must match head */
	if (repo_index_has_changes(opt->repo, head, &sb)) {
		err(opt, _("Your local changes to the following files would be overwritten by merge:\n  %s"),
		    sb.buf);
		strbuf_release(&sb);
		return -1;
	}

	CALLOC_ARRAY(opt->priv, 1);
	string_list_init_dup(&opt->priv->df_conflict_file_set);
	return 0;
}

static void merge_finalize(struct merge_options *opt)
{
	flush_output(opt);
	if (!opt->priv->call_depth && opt->buffer_output < 2)
		strbuf_release(&opt->obuf);
	if (show(opt, 2))
		diff_warn_rename_limit("merge.renamelimit",
				       opt->priv->needed_rename_limit, 0);
	FREE_AND_NULL(opt->priv);
}

int merge_trees(struct merge_options *opt,
		struct tree *head,
		struct tree *merge,
		struct tree *merge_base)
{
	int clean;
	struct tree *ignored;

	assert(opt->ancestor != NULL);

	if (merge_start(opt, head))
		return -1;
	clean = merge_trees_internal(opt, head, merge, merge_base, &ignored);
	merge_finalize(opt);

	return clean;
}

int merge_recursive(struct merge_options *opt,
		    struct commit *h1,
		    struct commit *h2,
		    struct commit_list *merge_bases,
		    struct commit **result)
{
	int clean;

	assert(opt->ancestor == NULL ||
	       !strcmp(opt->ancestor, "constructed merge base"));

	prepare_repo_settings(opt->repo);
	opt->repo->settings.command_requires_full_index = 1;

	if (merge_start(opt, repo_get_commit_tree(opt->repo, h1)))
		return -1;
	clean = merge_recursive_internal(opt, h1, h2, merge_bases, result);
	merge_finalize(opt);

	return clean;
}

static struct commit *get_ref(struct repository *repo,
			      const struct object_id *oid,
			      const char *name)
{
	struct object *object;

	object = deref_tag(repo, parse_object(repo, oid),
			   name, strlen(name));
	if (!object)
		return NULL;
	if (object->type == OBJ_TREE)
		return make_virtual_commit(repo, (struct tree*)object, name);
	if (object->type != OBJ_COMMIT)
		return NULL;
	if (parse_commit((struct commit *)object))
		return NULL;
	return (struct commit *)object;
}

int merge_recursive_generic(struct merge_options *opt,
			    const struct object_id *head,
			    const struct object_id *merge,
			    int num_merge_bases,
			    const struct object_id **merge_bases,
			    struct commit **result)
{
	int clean;
	struct lock_file lock = LOCK_INIT;
	struct commit *head_commit = get_ref(opt->repo, head, opt->branch1);
	struct commit *next_commit = get_ref(opt->repo, merge, opt->branch2);
	struct commit_list *ca = NULL;

	if (merge_bases) {
		int i;
		for (i = 0; i < num_merge_bases; ++i) {
			struct commit *base;
			if (!(base = get_ref(opt->repo, merge_bases[i],
					     oid_to_hex(merge_bases[i]))))
				return err(opt, _("Could not parse object '%s'"),
					   oid_to_hex(merge_bases[i]));
			commit_list_insert(base, &ca);
		}
		if (num_merge_bases == 1)
			opt->ancestor = "constructed merge base";
	}

	repo_hold_locked_index(opt->repo, &lock, LOCK_DIE_ON_ERROR);
	clean = merge_recursive(opt, head_commit, next_commit, ca,
				result);
	if (clean < 0) {
		rollback_lock_file(&lock);
		return clean;
	}

	if (write_locked_index(opt->repo->index, &lock,
			       COMMIT_LOCK | SKIP_IF_UNCHANGED))
		return err(opt, _("Unable to write index."));

	return clean ? 0 : 1;
}

static void merge_recursive_config(struct merge_options *opt)
{
	char *value = NULL;
	int renormalize = 0;
	git_config_get_int("merge.verbosity", &opt->verbosity);
	git_config_get_int("diff.renamelimit", &opt->rename_limit);
	git_config_get_int("merge.renamelimit", &opt->rename_limit);
	git_config_get_bool("merge.renormalize", &renormalize);
	opt->renormalize = renormalize;
	if (!git_config_get_string("diff.renames", &value)) {
		opt->detect_renames = git_config_rename("diff.renames", value);
		free(value);
	}
	if (!git_config_get_string("merge.renames", &value)) {
		opt->detect_renames = git_config_rename("merge.renames", value);
		free(value);
	}
	if (!git_config_get_string("merge.directoryrenames", &value)) {
		int boolval = git_parse_maybe_bool(value);
		if (0 <= boolval) {
			opt->detect_directory_renames = boolval ?
				MERGE_DIRECTORY_RENAMES_TRUE :
				MERGE_DIRECTORY_RENAMES_NONE;
		} else if (!strcasecmp(value, "conflict")) {
			opt->detect_directory_renames =
				MERGE_DIRECTORY_RENAMES_CONFLICT;
		} /* avoid erroring on values from future versions of git */
		free(value);
	}
	git_config(git_xmerge_config, NULL);
}

void init_merge_options(struct merge_options *opt,
			struct repository *repo)
{
	const char *merge_verbosity;
	memset(opt, 0, sizeof(struct merge_options));

	opt->repo = repo;

	opt->detect_renames = -1;
	opt->detect_directory_renames = MERGE_DIRECTORY_RENAMES_CONFLICT;
	opt->rename_limit = -1;

	opt->verbosity = 2;
	opt->buffer_output = 1;
	strbuf_init(&opt->obuf, 0);

	opt->renormalize = 0;

	merge_recursive_config(opt);
	merge_verbosity = getenv("GIT_MERGE_VERBOSITY");
	if (merge_verbosity)
		opt->verbosity = strtol(merge_verbosity, NULL, 10);
	if (opt->verbosity >= 5)
		opt->buffer_output = 0;
}

int parse_merge_opt(struct merge_options *opt, const char *s)
{
	const char *arg;

	if (!s || !*s)
		return -1;
	if (!strcmp(s, "ours"))
		opt->recursive_variant = MERGE_VARIANT_OURS;
	else if (!strcmp(s, "theirs"))
		opt->recursive_variant = MERGE_VARIANT_THEIRS;
	else if (!strcmp(s, "subtree"))
		opt->subtree_shift = "";
	else if (skip_prefix(s, "subtree=", &arg))
		opt->subtree_shift = arg;
	else if (!strcmp(s, "patience"))
		opt->xdl_opts = DIFF_WITH_ALG(opt, PATIENCE_DIFF);
	else if (!strcmp(s, "histogram"))
		opt->xdl_opts = DIFF_WITH_ALG(opt, HISTOGRAM_DIFF);
	else if (skip_prefix(s, "diff-algorithm=", &arg)) {
		long value = parse_algorithm_value(arg);
		if (value < 0)
			return -1;
		/* clear out previous settings */
		DIFF_XDL_CLR(opt, NEED_MINIMAL);
		opt->xdl_opts &= ~XDF_DIFF_ALGORITHM_MASK;
		opt->xdl_opts |= value;
	}
	else if (!strcmp(s, "ignore-space-change"))
		DIFF_XDL_SET(opt, IGNORE_WHITESPACE_CHANGE);
	else if (!strcmp(s, "ignore-all-space"))
		DIFF_XDL_SET(opt, IGNORE_WHITESPACE);
	else if (!strcmp(s, "ignore-space-at-eol"))
		DIFF_XDL_SET(opt, IGNORE_WHITESPACE_AT_EOL);
	else if (!strcmp(s, "ignore-cr-at-eol"))
		DIFF_XDL_SET(opt, IGNORE_CR_AT_EOL);
	else if (!strcmp(s, "renormalize"))
		opt->renormalize = 1;
	else if (!strcmp(s, "no-renormalize"))
		opt->renormalize = 0;
	else if (!strcmp(s, "no-renames"))
		opt->detect_renames = 0;
	else if (!strcmp(s, "find-renames")) {
		opt->detect_renames = 1;
		opt->rename_score = 0;
	}
	else if (skip_prefix(s, "find-renames=", &arg) ||
		 skip_prefix(s, "rename-threshold=", &arg)) {
		if ((opt->rename_score = parse_rename_score(&arg)) == -1 || *arg != 0)
			return -1;
		opt->detect_renames = 1;
	}
	/*
	 * Please update $__git_merge_strategy_options in
	 * git-completion.bash when you add new options
	 */
	else
		return -1;
	return 0;
}<|MERGE_RESOLUTION|>--- conflicted
+++ resolved
@@ -412,11 +412,7 @@
 {
 	int rc;
 	struct tree_desc t[3];
-<<<<<<< HEAD
-	struct index_state tmp_index = INDEX_STATE_INIT;
-=======
 	struct index_state tmp_index = INDEX_STATE_INIT(opt->repo);
->>>>>>> 6269f8ea
 
 	memset(&opt->priv->unpack_opts, 0, sizeof(opt->priv->unpack_opts));
 	if (opt->priv->call_depth)
