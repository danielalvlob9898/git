/*
 * Low level 3-way in-core file merge.
 *
 * Copyright (c) 2007 Junio C Hamano
 */

#include "cache.h"
#include "attr.h"
#include "xdiff-interface.h"
#include "run-command.h"
#include "ll-merge.h"

struct ll_merge_driver;

typedef int (*ll_merge_fn)(const struct ll_merge_driver *,
			   mmbuffer_t *result,
			   const char *path,
			   mmfile_t *orig,
			   mmfile_t *src1, const char *name1,
			   mmfile_t *src2, const char *name2,
<<<<<<< HEAD
			   int flag);
=======
			   int virtual_ancestor,
			   int marker_size);
>>>>>>> 8588567c

struct ll_merge_driver {
	const char *name;
	const char *description;
	ll_merge_fn fn;
	const char *recursive;
	struct ll_merge_driver *next;
	char *cmdline;
};

/*
 * Built-in low-levels
 */
static int ll_binary_merge(const struct ll_merge_driver *drv_unused,
			   mmbuffer_t *result,
			   const char *path_unused,
			   mmfile_t *orig,
			   mmfile_t *src1, const char *name1,
			   mmfile_t *src2, const char *name2,
<<<<<<< HEAD
			   int flag)
=======
			   int virtual_ancestor, int marker_size)
>>>>>>> 8588567c
{
	/*
	 * The tentative merge result is "ours" for the final round,
	 * or common ancestor for an internal merge.  Still return
	 * "conflicted merge" status.
	 */
	mmfile_t *stolen = (flag & 01) ? orig : src1;

	result->ptr = stolen->ptr;
	result->size = stolen->size;
	stolen->ptr = NULL;
	return 1;
}

static int ll_xdl_merge(const struct ll_merge_driver *drv_unused,
			mmbuffer_t *result,
			const char *path,
			mmfile_t *orig,
			mmfile_t *src1, const char *name1,
			mmfile_t *src2, const char *name2,
<<<<<<< HEAD
			int flag)
=======
			int virtual_ancestor, int marker_size)
>>>>>>> 8588567c
{
	xmparam_t xmp;
	int style = 0;
	int favor = (flag >> 1) & 03;

	if (buffer_is_binary(orig->ptr, orig->size) ||
	    buffer_is_binary(src1->ptr, src1->size) ||
	    buffer_is_binary(src2->ptr, src2->size)) {
		warning("Cannot merge binary files: %s (%s vs. %s)\n",
			path, name1, name2);
		return ll_binary_merge(drv_unused, result,
				       path,
				       orig, src1, name1,
<<<<<<< HEAD
				       src2, name2, flag);
=======
				       src2, name2,
				       virtual_ancestor, marker_size);
>>>>>>> 8588567c
	}

	memset(&xmp, 0, sizeof(xmp));
	if (git_xmerge_style >= 0)
		style = git_xmerge_style;
	if (marker_size > 0)
		xmp.marker_size = marker_size;
	return xdl_merge(orig,
			 src1, name1,
			 src2, name2,
<<<<<<< HEAD
			 &xpp, XDL_MERGE_FLAGS(XDL_MERGE_ZEALOUS, style, favor),
=======
			 &xmp, XDL_MERGE_ZEALOUS | style,
>>>>>>> 8588567c
			 result);
}

static int ll_union_merge(const struct ll_merge_driver *drv_unused,
			  mmbuffer_t *result,
			  const char *path_unused,
			  mmfile_t *orig,
			  mmfile_t *src1, const char *name1,
			  mmfile_t *src2, const char *name2,
<<<<<<< HEAD
			  int flag)
=======
			  int virtual_ancestor, int marker_size)
>>>>>>> 8588567c
{
	char *src, *dst;
	long size;
	int status, saved_style;

	/* We have to force the RCS "merge" style */
	saved_style = git_xmerge_style;
	git_xmerge_style = 0;
	status = ll_xdl_merge(drv_unused, result, path_unused,
			      orig, src1, NULL, src2, NULL,
<<<<<<< HEAD
			      flag);
=======
			      virtual_ancestor, marker_size);
>>>>>>> 8588567c
	git_xmerge_style = saved_style;
	if (status <= 0)
		return status;
	size = result->size;
	src = dst = result->ptr;
	while (size) {
		char ch;
		if ((marker_size < size) &&
		    (*src == '<' || *src == '=' || *src == '>')) {
			int i;
			ch = *src;
			for (i = 0; i < marker_size; i++)
				if (src[i] != ch)
					goto not_a_marker;
			if (src[marker_size] != '\n')
				goto not_a_marker;
			src += marker_size + 1;
			size -= marker_size + 1;
			continue;
		}
	not_a_marker:
		do {
			ch = *src++;
			*dst++ = ch;
			size--;
		} while (ch != '\n' && size);
	}
	result->size = dst - result->ptr;
	return 0;
}

#define LL_BINARY_MERGE 0
#define LL_TEXT_MERGE 1
#define LL_UNION_MERGE 2
static struct ll_merge_driver ll_merge_drv[] = {
	{ "binary", "built-in binary merge", ll_binary_merge },
	{ "text", "built-in 3-way text merge", ll_xdl_merge },
	{ "union", "built-in union merge", ll_union_merge },
};

static void create_temp(mmfile_t *src, char *path)
{
	int fd;

	strcpy(path, ".merge_file_XXXXXX");
	fd = xmkstemp(path);
	if (write_in_full(fd, src->ptr, src->size) != src->size)
		die_errno("unable to write temp-file");
	close(fd);
}

/*
 * User defined low-level merge driver support.
 */
static int ll_ext_merge(const struct ll_merge_driver *fn,
			mmbuffer_t *result,
			const char *path,
			mmfile_t *orig,
			mmfile_t *src1, const char *name1,
			mmfile_t *src2, const char *name2,
<<<<<<< HEAD
			int flag)
=======
			int virtual_ancestor, int marker_size)
>>>>>>> 8588567c
{
	char temp[4][50];
	struct strbuf cmd = STRBUF_INIT;
	struct strbuf_expand_dict_entry dict[] = {
		{ "O", temp[0] },
		{ "A", temp[1] },
		{ "B", temp[2] },
		{ "L", temp[3] },
		{ NULL }
	};
	const char *args[] = { NULL, NULL };
	int status, fd, i;
	struct stat st;

	if (fn->cmdline == NULL)
		die("custom merge driver %s lacks command line.", fn->name);

	result->ptr = NULL;
	result->size = 0;
	create_temp(orig, temp[0]);
	create_temp(src1, temp[1]);
	create_temp(src2, temp[2]);
	sprintf(temp[3], "%d", marker_size);

	strbuf_expand(&cmd, fn->cmdline, strbuf_expand_dict_cb, &dict);

	args[0] = cmd.buf;
	status = run_command_v_opt(args, RUN_USING_SHELL);
	fd = open(temp[1], O_RDONLY);
	if (fd < 0)
		goto bad;
	if (fstat(fd, &st))
		goto close_bad;
	result->size = st.st_size;
	result->ptr = xmalloc(result->size + 1);
	if (read_in_full(fd, result->ptr, result->size) != result->size) {
		free(result->ptr);
		result->ptr = NULL;
		result->size = 0;
	}
 close_bad:
	close(fd);
 bad:
	for (i = 0; i < 3; i++)
		unlink_or_warn(temp[i]);
	strbuf_release(&cmd);
	return status;
}

/*
 * merge.default and merge.driver configuration items
 */
static struct ll_merge_driver *ll_user_merge, **ll_user_merge_tail;
static const char *default_ll_merge;

static int read_merge_config(const char *var, const char *value, void *cb)
{
	struct ll_merge_driver *fn;
	const char *ep, *name;
	int namelen;

	if (!strcmp(var, "merge.default")) {
		if (value)
			default_ll_merge = xstrdup(value);
		return 0;
	}

	/*
	 * We are not interested in anything but "merge.<name>.variable";
	 * especially, we do not want to look at variables such as
	 * "merge.summary", "merge.tool", and "merge.verbosity".
	 */
	if (prefixcmp(var, "merge.") || (ep = strrchr(var, '.')) == var + 5)
		return 0;

	/*
	 * Find existing one as we might be processing merge.<name>.var2
	 * after seeing merge.<name>.var1.
	 */
	name = var + 6;
	namelen = ep - name;
	for (fn = ll_user_merge; fn; fn = fn->next)
		if (!strncmp(fn->name, name, namelen) && !fn->name[namelen])
			break;
	if (!fn) {
		fn = xcalloc(1, sizeof(struct ll_merge_driver));
		fn->name = xmemdupz(name, namelen);
		fn->fn = ll_ext_merge;
		*ll_user_merge_tail = fn;
		ll_user_merge_tail = &(fn->next);
	}

	ep++;

	if (!strcmp("name", ep)) {
		if (!value)
			return error("%s: lacks value", var);
		fn->description = xstrdup(value);
		return 0;
	}

	if (!strcmp("driver", ep)) {
		if (!value)
			return error("%s: lacks value", var);
		/*
		 * merge.<name>.driver specifies the command line:
		 *
		 *	command-line
		 *
		 * The command-line will be interpolated with the following
		 * tokens and is given to the shell:
		 *
		 *    %O - temporary file name for the merge base.
		 *    %A - temporary file name for our version.
		 *    %B - temporary file name for the other branches' version.
		 *    %L - conflict marker length
		 *
		 * The external merge driver should write the results in the
		 * file named by %A, and signal that it has done with zero exit
		 * status.
		 */
		fn->cmdline = xstrdup(value);
		return 0;
	}

	if (!strcmp("recursive", ep)) {
		if (!value)
			return error("%s: lacks value", var);
		fn->recursive = xstrdup(value);
		return 0;
	}

	return 0;
}

static void initialize_ll_merge(void)
{
	if (ll_user_merge_tail)
		return;
	ll_user_merge_tail = &ll_user_merge;
	git_config(read_merge_config, NULL);
}

static const struct ll_merge_driver *find_ll_merge_driver(const char *merge_attr)
{
	struct ll_merge_driver *fn;
	const char *name;
	int i;

	initialize_ll_merge();

	if (ATTR_TRUE(merge_attr))
		return &ll_merge_drv[LL_TEXT_MERGE];
	else if (ATTR_FALSE(merge_attr))
		return &ll_merge_drv[LL_BINARY_MERGE];
	else if (ATTR_UNSET(merge_attr)) {
		if (!default_ll_merge)
			return &ll_merge_drv[LL_TEXT_MERGE];
		else
			name = default_ll_merge;
	}
	else
		name = merge_attr;

	for (fn = ll_user_merge; fn; fn = fn->next)
		if (!strcmp(fn->name, name))
			return fn;

	for (i = 0; i < ARRAY_SIZE(ll_merge_drv); i++)
		if (!strcmp(ll_merge_drv[i].name, name))
			return &ll_merge_drv[i];

	/* default to the 3-way */
	return &ll_merge_drv[LL_TEXT_MERGE];
}

static int git_path_check_merge(const char *path, struct git_attr_check check[2])
{
	if (!check[0].attr) {
		check[0].attr = git_attr("merge");
		check[1].attr = git_attr("conflict-marker-size");
	}
	return git_checkattr(path, 2, check);
}

int ll_merge(mmbuffer_t *result_buf,
	     const char *path,
	     mmfile_t *ancestor,
	     mmfile_t *ours, const char *our_label,
	     mmfile_t *theirs, const char *their_label,
	     int flag)
{
	static struct git_attr_check check[2];
	const char *ll_driver_name = NULL;
	int marker_size = DEFAULT_CONFLICT_MARKER_SIZE;
	const struct ll_merge_driver *driver;
	int virtual_ancestor = flag & 01;

	if (!git_path_check_merge(path, check)) {
		ll_driver_name = check[0].value;
		if (check[1].value) {
			marker_size = atoi(check[1].value);
			if (marker_size <= 0)
				marker_size = DEFAULT_CONFLICT_MARKER_SIZE;
		}
	}
	driver = find_ll_merge_driver(ll_driver_name);
	if (virtual_ancestor && driver->recursive)
		driver = find_ll_merge_driver(driver->recursive);
<<<<<<< HEAD
	return driver->fn(driver, result_buf, path,
			  ancestor,
			  ours, our_label,
			  theirs, their_label, flag);
=======
	return driver->fn(driver, result_buf, path, ancestor,
			  ours, our_label, theirs, their_label,
			  virtual_ancestor, marker_size);
}

int ll_merge_marker_size(const char *path)
{
	static struct git_attr_check check;
	int marker_size = DEFAULT_CONFLICT_MARKER_SIZE;

	if (!check.attr)
		check.attr = git_attr("conflict-marker-size");
	if (!git_checkattr(path, 1, &check) && check.value) {
		marker_size = atoi(check.value);
		if (marker_size <= 0)
			marker_size = DEFAULT_CONFLICT_MARKER_SIZE;
	}
	return marker_size;
>>>>>>> 8588567c
}<|MERGE_RESOLUTION|>--- conflicted
+++ resolved
@@ -18,12 +18,8 @@
 			   mmfile_t *orig,
 			   mmfile_t *src1, const char *name1,
 			   mmfile_t *src2, const char *name2,
-<<<<<<< HEAD
-			   int flag);
-=======
-			   int virtual_ancestor,
+			   int flag,
 			   int marker_size);
->>>>>>> 8588567c
 
 struct ll_merge_driver {
 	const char *name;
@@ -43,11 +39,7 @@
 			   mmfile_t *orig,
 			   mmfile_t *src1, const char *name1,
 			   mmfile_t *src2, const char *name2,
-<<<<<<< HEAD
-			   int flag)
-=======
-			   int virtual_ancestor, int marker_size)
->>>>>>> 8588567c
+			   int flag, int marker_size)
 {
 	/*
 	 * The tentative merge result is "ours" for the final round,
@@ -68,11 +60,7 @@
 			mmfile_t *orig,
 			mmfile_t *src1, const char *name1,
 			mmfile_t *src2, const char *name2,
-<<<<<<< HEAD
-			int flag)
-=======
-			int virtual_ancestor, int marker_size)
->>>>>>> 8588567c
+			int flag, int marker_size)
 {
 	xmparam_t xmp;
 	int style = 0;
@@ -86,12 +74,8 @@
 		return ll_binary_merge(drv_unused, result,
 				       path,
 				       orig, src1, name1,
-<<<<<<< HEAD
-				       src2, name2, flag);
-=======
 				       src2, name2,
-				       virtual_ancestor, marker_size);
->>>>>>> 8588567c
+				       flag, marker_size);
 	}
 
 	memset(&xmp, 0, sizeof(xmp));
@@ -102,11 +86,7 @@
 	return xdl_merge(orig,
 			 src1, name1,
 			 src2, name2,
-<<<<<<< HEAD
-			 &xpp, XDL_MERGE_FLAGS(XDL_MERGE_ZEALOUS, style, favor),
-=======
-			 &xmp, XDL_MERGE_ZEALOUS | style,
->>>>>>> 8588567c
+			 &xmp, XDL_MERGE_FLAGS(XDL_MERGE_ZEALOUS, style, favor),
 			 result);
 }
 
@@ -116,11 +96,7 @@
 			  mmfile_t *orig,
 			  mmfile_t *src1, const char *name1,
 			  mmfile_t *src2, const char *name2,
-<<<<<<< HEAD
-			  int flag)
-=======
-			  int virtual_ancestor, int marker_size)
->>>>>>> 8588567c
+			  int flag, int marker_size)
 {
 	char *src, *dst;
 	long size;
@@ -131,11 +107,7 @@
 	git_xmerge_style = 0;
 	status = ll_xdl_merge(drv_unused, result, path_unused,
 			      orig, src1, NULL, src2, NULL,
-<<<<<<< HEAD
-			      flag);
-=======
-			      virtual_ancestor, marker_size);
->>>>>>> 8588567c
+			      flag, marker_size);
 	git_xmerge_style = saved_style;
 	if (status <= 0)
 		return status;
@@ -196,11 +168,7 @@
 			mmfile_t *orig,
 			mmfile_t *src1, const char *name1,
 			mmfile_t *src2, const char *name2,
-<<<<<<< HEAD
-			int flag)
-=======
-			int virtual_ancestor, int marker_size)
->>>>>>> 8588567c
+			int flag, int marker_size)
 {
 	char temp[4][50];
 	struct strbuf cmd = STRBUF_INIT;
@@ -410,15 +378,9 @@
 	driver = find_ll_merge_driver(ll_driver_name);
 	if (virtual_ancestor && driver->recursive)
 		driver = find_ll_merge_driver(driver->recursive);
-<<<<<<< HEAD
-	return driver->fn(driver, result_buf, path,
-			  ancestor,
-			  ours, our_label,
-			  theirs, their_label, flag);
-=======
 	return driver->fn(driver, result_buf, path, ancestor,
 			  ours, our_label, theirs, their_label,
-			  virtual_ancestor, marker_size);
+			  flag, marker_size);
 }
 
 int ll_merge_marker_size(const char *path)
@@ -434,5 +396,4 @@
 			marker_size = DEFAULT_CONFLICT_MARKER_SIZE;
 	}
 	return marker_size;
->>>>>>> 8588567c
 }