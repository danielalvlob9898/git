--- conflicted
+++ resolved
@@ -342,7 +342,6 @@
 	test_cmp expect actual
 '
 
-<<<<<<< HEAD
 test_expect_success SYMLINKS 'set up symlink tests' '
 	echo "* test" >attr &&
 	rm -f .gitattributes
@@ -368,7 +367,8 @@
 	ln -s ../attr subdir/.gitattributes &&
 	attr_check_basic subdir/file unspecified &&
 	test_i18ngrep "unable to access.*gitattributes" err
-=======
+'
+
 test_expect_success 'large attributes line ignored in tree' '
 	test_when_finished "rm .gitattributes" &&
 	printf "path %02043d" 1 >.gitattributes &&
@@ -426,7 +426,6 @@
 	git check-attr --cached --all path >/dev/null 2>err &&
 	echo "warning: ignoring overly large gitattributes blob ${SQ}.gitattributes${SQ}" >expect &&
 	test_cmp expect err
->>>>>>> 3c50032f
 '
 
 test_done