--- conflicted
+++ resolved
@@ -67,12 +67,8 @@
 static uint32_t nr_objects, nr_alloc, nr_result, nr_written;
 
 static int non_empty;
-<<<<<<< HEAD
 static int reuse_delta = 1, reuse_object = 1;
-static int keep_unreachable, include_tag;
-=======
-static int no_reuse_delta, no_reuse_object, keep_unreachable, unpack_unreachable, include_tag;
->>>>>>> bbefaa1f
+static int keep_unreachable, unpack_unreachable, include_tag;
 static int local;
 static int incremental;
 static int allow_ofs_delta;
