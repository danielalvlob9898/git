--- conflicted
+++ resolved
@@ -153,10 +153,7 @@
 struct oid_array;
 struct packet_reader;
 struct argv_array;
-<<<<<<< HEAD
-=======
 struct string_list;
->>>>>>> 5e3548ef
 extern struct ref **get_remote_heads(struct packet_reader *reader,
 				     struct ref **list, unsigned int flags,
 				     struct oid_array *extra_have,
@@ -165,12 +162,8 @@
 /* Used for protocol v2 in order to retrieve refs from a remote */
 extern struct ref **get_remote_refs(int fd_out, struct packet_reader *reader,
 				    struct ref **list, int for_push,
-<<<<<<< HEAD
-				    const struct argv_array *ref_prefixes);
-=======
 				    const struct argv_array *ref_prefixes,
 				    const struct string_list *server_options);
->>>>>>> 5e3548ef
 
 int resolve_remote_symref(struct ref *ref, struct ref *list);
 int ref_newer(const struct object_id *new_oid, const struct object_id *old_oid);
