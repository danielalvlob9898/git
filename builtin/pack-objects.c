#include "builtin.h"
#include "cache.h"
#include "repository.h"
#include "config.h"
#include "attr.h"
#include "object.h"
#include "blob.h"
#include "commit.h"
#include "tag.h"
#include "tree.h"
#include "delta.h"
#include "pack.h"
#include "pack-revindex.h"
#include "csum-file.h"
#include "tree-walk.h"
#include "diff.h"
#include "revision.h"
#include "list-objects.h"
#include "list-objects-filter.h"
#include "list-objects-filter-options.h"
#include "pack-objects.h"
#include "progress.h"
#include "refs.h"
#include "streaming.h"
#include "thread-utils.h"
#include "pack-bitmap.h"
#include "delta-islands.h"
#include "reachable.h"
#include "sha1-array.h"
#include "argv-array.h"
#include "list.h"
#include "packfile.h"
#include "object-store.h"
#include "dir.h"
#include "midx.h"
#include "trace2.h"

#define IN_PACK(obj) oe_in_pack(&to_pack, obj)
#define SIZE(obj) oe_size(&to_pack, obj)
#define SET_SIZE(obj,size) oe_set_size(&to_pack, obj, size)
#define DELTA_SIZE(obj) oe_delta_size(&to_pack, obj)
#define DELTA(obj) oe_delta(&to_pack, obj)
#define DELTA_CHILD(obj) oe_delta_child(&to_pack, obj)
#define DELTA_SIBLING(obj) oe_delta_sibling(&to_pack, obj)
#define SET_DELTA(obj, val) oe_set_delta(&to_pack, obj, val)
#define SET_DELTA_EXT(obj, oid) oe_set_delta_ext(&to_pack, obj, oid)
#define SET_DELTA_SIZE(obj, val) oe_set_delta_size(&to_pack, obj, val)
#define SET_DELTA_CHILD(obj, val) oe_set_delta_child(&to_pack, obj, val)
#define SET_DELTA_SIBLING(obj, val) oe_set_delta_sibling(&to_pack, obj, val)

static const char *pack_usage[] = {
	N_("git pack-objects --stdout [<options>...] [< <ref-list> | < <object-list>]"),
	N_("git pack-objects [<options>...] <base-name> [< <ref-list> | < <object-list>]"),
	NULL
};

/*
 * Objects we are going to pack are collected in the `to_pack` structure.
 * It contains an array (dynamically expanded) of the object data, and a map
 * that can resolve SHA1s to their position in the array.
 */
static struct packing_data to_pack;

static struct pack_idx_entry **written_list;
static uint32_t nr_result, nr_written, nr_seen;
static struct bitmap_index *bitmap_git;
static uint32_t write_layer;

static int non_empty;
static int reuse_delta = 1, reuse_object = 1;
static int keep_unreachable, unpack_unreachable, include_tag;
static timestamp_t unpack_unreachable_expiration;
static int pack_loose_unreachable;
static int local;
static int have_non_local_packs;
static int incremental;
static int ignore_packed_keep_on_disk;
static int ignore_packed_keep_in_core;
static int allow_ofs_delta;
static struct pack_idx_option pack_idx_opts;
static const char *base_name;
static int progress = 1;
static int window = 10;
static unsigned long pack_size_limit;
static int depth = 50;
static int delta_search_threads;
static int pack_to_stdout;
static int sparse;
static int thin;
static int num_preferred_base;
static struct progress *progress_state;

static struct packed_git *reuse_packfile;
static uint32_t reuse_packfile_objects;
static struct bitmap *reuse_packfile_bitmap;

static int use_bitmap_index_default = 1;
static int use_bitmap_index = -1;
static int allow_pack_reuse = 1;
static enum {
	WRITE_BITMAP_FALSE = 0,
	WRITE_BITMAP_QUIET,
	WRITE_BITMAP_TRUE,
} write_bitmap_index;
static uint16_t write_bitmap_options = BITMAP_OPT_HASH_CACHE;

static int exclude_promisor_objects;

static int use_delta_islands;

static unsigned long delta_cache_size = 0;
static unsigned long max_delta_cache_size = DEFAULT_DELTA_CACHE_SIZE;
static unsigned long cache_max_small_delta_size = 1000;

static unsigned long window_memory_limit = 0;

static struct list_objects_filter_options filter_options;

enum missing_action {
	MA_ERROR = 0,      /* fail if any missing objects are encountered */
	MA_ALLOW_ANY,      /* silently allow ALL missing objects */
	MA_ALLOW_PROMISOR, /* silently allow all missing PROMISOR objects */
};
static enum missing_action arg_missing_action;
static show_object_fn fn_show_object;

/*
 * stats
 */
static uint32_t written, written_delta;
static uint32_t reused, reused_delta;

/*
 * Indexed commits
 */
static struct commit **indexed_commits;
static unsigned int indexed_commits_nr;
static unsigned int indexed_commits_alloc;

static void index_commit_for_bitmap(struct commit *commit)
{
	if (indexed_commits_nr >= indexed_commits_alloc) {
		indexed_commits_alloc = (indexed_commits_alloc + 32) * 2;
		REALLOC_ARRAY(indexed_commits, indexed_commits_alloc);
	}

	indexed_commits[indexed_commits_nr++] = commit;
}

static void *get_delta(struct object_entry *entry)
{
	unsigned long size, base_size, delta_size;
	void *buf, *base_buf, *delta_buf;
	enum object_type type;

	buf = read_object_file(&entry->idx.oid, &type, &size);
	if (!buf)
		die(_("unable to read %s"), oid_to_hex(&entry->idx.oid));
	base_buf = read_object_file(&DELTA(entry)->idx.oid, &type,
				    &base_size);
	if (!base_buf)
		die("unable to read %s",
		    oid_to_hex(&DELTA(entry)->idx.oid));
	delta_buf = diff_delta(base_buf, base_size,
			       buf, size, &delta_size, 0);
	/*
	 * We successfully computed this delta once but dropped it for
	 * memory reasons. Something is very wrong if this time we
	 * recompute and create a different delta.
	 */
	if (!delta_buf || delta_size != DELTA_SIZE(entry))
		BUG("delta size changed");
	free(buf);
	free(base_buf);
	return delta_buf;
}

static unsigned long do_compress(void **pptr, unsigned long size)
{
	git_zstream stream;
	void *in, *out;
	unsigned long maxsize;

	git_deflate_init(&stream, pack_compression_level);
	maxsize = git_deflate_bound(&stream, size);

	in = *pptr;
	out = xmalloc(maxsize);
	*pptr = out;

	stream.next_in = in;
	stream.avail_in = size;
	stream.next_out = out;
	stream.avail_out = maxsize;
	while (git_deflate(&stream, Z_FINISH) == Z_OK)
		; /* nothing */
	git_deflate_end(&stream);

	free(in);
	return stream.total_out;
}

static unsigned long write_large_blob_data(struct git_istream *st, struct hashfile *f,
					   const struct object_id *oid)
{
	git_zstream stream;
	unsigned char ibuf[1024 * 16];
	unsigned char obuf[1024 * 16];
	unsigned long olen = 0;

	git_deflate_init(&stream, pack_compression_level);

	for (;;) {
		ssize_t readlen;
		int zret = Z_OK;
		readlen = read_istream(st, ibuf, sizeof(ibuf));
		if (readlen == -1)
			die(_("unable to read %s"), oid_to_hex(oid));

		stream.next_in = ibuf;
		stream.avail_in = readlen;
		while ((stream.avail_in || readlen == 0) &&
		       (zret == Z_OK || zret == Z_BUF_ERROR)) {
			stream.next_out = obuf;
			stream.avail_out = sizeof(obuf);
			zret = git_deflate(&stream, readlen ? 0 : Z_FINISH);
			hashwrite(f, obuf, stream.next_out - obuf);
			olen += stream.next_out - obuf;
		}
		if (stream.avail_in)
			die(_("deflate error (%d)"), zret);
		if (readlen == 0) {
			if (zret != Z_STREAM_END)
				die(_("deflate error (%d)"), zret);
			break;
		}
	}
	git_deflate_end(&stream);
	return olen;
}

/*
 * we are going to reuse the existing object data as is.  make
 * sure it is not corrupt.
 */
static int check_pack_inflate(struct packed_git *p,
		struct pack_window **w_curs,
		off_t offset,
		off_t len,
		unsigned long expect)
{
	git_zstream stream;
	unsigned char fakebuf[4096], *in;
	int st;

	memset(&stream, 0, sizeof(stream));
	git_inflate_init(&stream);
	do {
		in = use_pack(p, w_curs, offset, &stream.avail_in);
		stream.next_in = in;
		stream.next_out = fakebuf;
		stream.avail_out = sizeof(fakebuf);
		st = git_inflate(&stream, Z_FINISH);
		offset += stream.next_in - in;
	} while (st == Z_OK || st == Z_BUF_ERROR);
	git_inflate_end(&stream);
	return (st == Z_STREAM_END &&
		stream.total_out == expect &&
		stream.total_in == len) ? 0 : -1;
}

static void copy_pack_data(struct hashfile *f,
		struct packed_git *p,
		struct pack_window **w_curs,
		off_t offset,
		off_t len)
{
	unsigned char *in;
	unsigned long avail;

	while (len) {
		in = use_pack(p, w_curs, offset, &avail);
		if (avail > len)
			avail = (unsigned long)len;
		hashwrite(f, in, avail);
		offset += avail;
		len -= avail;
	}
}

/* Return 0 if we will bust the pack-size limit */
static unsigned long write_no_reuse_object(struct hashfile *f, struct object_entry *entry,
					   unsigned long limit, int usable_delta)
{
	unsigned long size, datalen;
	unsigned char header[MAX_PACK_OBJECT_HEADER],
		      dheader[MAX_PACK_OBJECT_HEADER];
	unsigned hdrlen;
	enum object_type type;
	void *buf;
	struct git_istream *st = NULL;
	const unsigned hashsz = the_hash_algo->rawsz;

	if (!usable_delta) {
		if (oe_type(entry) == OBJ_BLOB &&
		    oe_size_greater_than(&to_pack, entry, big_file_threshold) &&
		    (st = open_istream(the_repository, &entry->idx.oid, &type,
				       &size, NULL)) != NULL)
			buf = NULL;
		else {
			buf = read_object_file(&entry->idx.oid, &type, &size);
			if (!buf)
				die(_("unable to read %s"),
				    oid_to_hex(&entry->idx.oid));
		}
		/*
		 * make sure no cached delta data remains from a
		 * previous attempt before a pack split occurred.
		 */
		FREE_AND_NULL(entry->delta_data);
		entry->z_delta_size = 0;
	} else if (entry->delta_data) {
		size = DELTA_SIZE(entry);
		buf = entry->delta_data;
		entry->delta_data = NULL;
		type = (allow_ofs_delta && DELTA(entry)->idx.offset) ?
			OBJ_OFS_DELTA : OBJ_REF_DELTA;
	} else {
		buf = get_delta(entry);
		size = DELTA_SIZE(entry);
		type = (allow_ofs_delta && DELTA(entry)->idx.offset) ?
			OBJ_OFS_DELTA : OBJ_REF_DELTA;
	}

	if (st)	/* large blob case, just assume we don't compress well */
		datalen = size;
	else if (entry->z_delta_size)
		datalen = entry->z_delta_size;
	else
		datalen = do_compress(&buf, size);

	/*
	 * The object header is a byte of 'type' followed by zero or
	 * more bytes of length.
	 */
	hdrlen = encode_in_pack_object_header(header, sizeof(header),
					      type, size);

	if (type == OBJ_OFS_DELTA) {
		/*
		 * Deltas with relative base contain an additional
		 * encoding of the relative offset for the delta
		 * base from this object's position in the pack.
		 */
		off_t ofs = entry->idx.offset - DELTA(entry)->idx.offset;
		unsigned pos = sizeof(dheader) - 1;
		dheader[pos] = ofs & 127;
		while (ofs >>= 7)
			dheader[--pos] = 128 | (--ofs & 127);
		if (limit && hdrlen + sizeof(dheader) - pos + datalen + hashsz >= limit) {
			if (st)
				close_istream(st);
			free(buf);
			return 0;
		}
		hashwrite(f, header, hdrlen);
		hashwrite(f, dheader + pos, sizeof(dheader) - pos);
		hdrlen += sizeof(dheader) - pos;
	} else if (type == OBJ_REF_DELTA) {
		/*
		 * Deltas with a base reference contain
		 * additional bytes for the base object ID.
		 */
		if (limit && hdrlen + hashsz + datalen + hashsz >= limit) {
			if (st)
				close_istream(st);
			free(buf);
			return 0;
		}
		hashwrite(f, header, hdrlen);
		hashwrite(f, DELTA(entry)->idx.oid.hash, hashsz);
		hdrlen += hashsz;
	} else {
		if (limit && hdrlen + datalen + hashsz >= limit) {
			if (st)
				close_istream(st);
			free(buf);
			return 0;
		}
		hashwrite(f, header, hdrlen);
	}
	if (st) {
		datalen = write_large_blob_data(st, f, &entry->idx.oid);
		close_istream(st);
	} else {
		hashwrite(f, buf, datalen);
		free(buf);
	}

	return hdrlen + datalen;
}

/* Return 0 if we will bust the pack-size limit */
static off_t write_reuse_object(struct hashfile *f, struct object_entry *entry,
				unsigned long limit, int usable_delta)
{
	struct packed_git *p = IN_PACK(entry);
	struct pack_window *w_curs = NULL;
	struct revindex_entry *revidx;
	off_t offset;
	enum object_type type = oe_type(entry);
	off_t datalen;
	unsigned char header[MAX_PACK_OBJECT_HEADER],
		      dheader[MAX_PACK_OBJECT_HEADER];
	unsigned hdrlen;
	const unsigned hashsz = the_hash_algo->rawsz;
	unsigned long entry_size = SIZE(entry);

	if (DELTA(entry))
		type = (allow_ofs_delta && DELTA(entry)->idx.offset) ?
			OBJ_OFS_DELTA : OBJ_REF_DELTA;
	hdrlen = encode_in_pack_object_header(header, sizeof(header),
					      type, entry_size);

	offset = entry->in_pack_offset;
	revidx = find_pack_revindex(p, offset);
	datalen = revidx[1].offset - offset;
	if (!pack_to_stdout && p->index_version > 1 &&
	    check_pack_crc(p, &w_curs, offset, datalen, revidx->nr)) {
		error(_("bad packed object CRC for %s"),
		      oid_to_hex(&entry->idx.oid));
		unuse_pack(&w_curs);
		return write_no_reuse_object(f, entry, limit, usable_delta);
	}

	offset += entry->in_pack_header_size;
	datalen -= entry->in_pack_header_size;

	if (!pack_to_stdout && p->index_version == 1 &&
	    check_pack_inflate(p, &w_curs, offset, datalen, entry_size)) {
		error(_("corrupt packed object for %s"),
		      oid_to_hex(&entry->idx.oid));
		unuse_pack(&w_curs);
		return write_no_reuse_object(f, entry, limit, usable_delta);
	}

	if (type == OBJ_OFS_DELTA) {
		off_t ofs = entry->idx.offset - DELTA(entry)->idx.offset;
		unsigned pos = sizeof(dheader) - 1;
		dheader[pos] = ofs & 127;
		while (ofs >>= 7)
			dheader[--pos] = 128 | (--ofs & 127);
		if (limit && hdrlen + sizeof(dheader) - pos + datalen + hashsz >= limit) {
			unuse_pack(&w_curs);
			return 0;
		}
		hashwrite(f, header, hdrlen);
		hashwrite(f, dheader + pos, sizeof(dheader) - pos);
		hdrlen += sizeof(dheader) - pos;
		reused_delta++;
	} else if (type == OBJ_REF_DELTA) {
		if (limit && hdrlen + hashsz + datalen + hashsz >= limit) {
			unuse_pack(&w_curs);
			return 0;
		}
		hashwrite(f, header, hdrlen);
		hashwrite(f, DELTA(entry)->idx.oid.hash, hashsz);
		hdrlen += hashsz;
		reused_delta++;
	} else {
		if (limit && hdrlen + datalen + hashsz >= limit) {
			unuse_pack(&w_curs);
			return 0;
		}
		hashwrite(f, header, hdrlen);
	}
	copy_pack_data(f, p, &w_curs, offset, datalen);
	unuse_pack(&w_curs);
	reused++;
	return hdrlen + datalen;
}

/* Return 0 if we will bust the pack-size limit */
static off_t write_object(struct hashfile *f,
			  struct object_entry *entry,
			  off_t write_offset)
{
	unsigned long limit;
	off_t len;
	int usable_delta, to_reuse;

	if (!pack_to_stdout)
		crc32_begin(f);

	/* apply size limit if limited packsize and not first object */
	if (!pack_size_limit || !nr_written)
		limit = 0;
	else if (pack_size_limit <= write_offset)
		/*
		 * the earlier object did not fit the limit; avoid
		 * mistaking this with unlimited (i.e. limit = 0).
		 */
		limit = 1;
	else
		limit = pack_size_limit - write_offset;

	if (!DELTA(entry))
		usable_delta = 0;	/* no delta */
	else if (!pack_size_limit)
	       usable_delta = 1;	/* unlimited packfile */
	else if (DELTA(entry)->idx.offset == (off_t)-1)
		usable_delta = 0;	/* base was written to another pack */
	else if (DELTA(entry)->idx.offset)
		usable_delta = 1;	/* base already exists in this pack */
	else
		usable_delta = 0;	/* base could end up in another pack */

	if (!reuse_object)
		to_reuse = 0;	/* explicit */
	else if (!IN_PACK(entry))
		to_reuse = 0;	/* can't reuse what we don't have */
	else if (oe_type(entry) == OBJ_REF_DELTA ||
		 oe_type(entry) == OBJ_OFS_DELTA)
				/* check_object() decided it for us ... */
		to_reuse = usable_delta;
				/* ... but pack split may override that */
	else if (oe_type(entry) != entry->in_pack_type)
		to_reuse = 0;	/* pack has delta which is unusable */
	else if (DELTA(entry))
		to_reuse = 0;	/* we want to pack afresh */
	else
		to_reuse = 1;	/* we have it in-pack undeltified,
				 * and we do not need to deltify it.
				 */

	if (!to_reuse)
		len = write_no_reuse_object(f, entry, limit, usable_delta);
	else
		len = write_reuse_object(f, entry, limit, usable_delta);
	if (!len)
		return 0;

	if (usable_delta)
		written_delta++;
	written++;
	if (!pack_to_stdout)
		entry->idx.crc32 = crc32_end(f);
	return len;
}

enum write_one_status {
	WRITE_ONE_SKIP = -1, /* already written */
	WRITE_ONE_BREAK = 0, /* writing this will bust the limit; not written */
	WRITE_ONE_WRITTEN = 1, /* normal */
	WRITE_ONE_RECURSIVE = 2 /* already scheduled to be written */
};

static enum write_one_status write_one(struct hashfile *f,
				       struct object_entry *e,
				       off_t *offset)
{
	off_t size;
	int recursing;

	/*
	 * we set offset to 1 (which is an impossible value) to mark
	 * the fact that this object is involved in "write its base
	 * first before writing a deltified object" recursion.
	 */
	recursing = (e->idx.offset == 1);
	if (recursing) {
		warning(_("recursive delta detected for object %s"),
			oid_to_hex(&e->idx.oid));
		return WRITE_ONE_RECURSIVE;
	} else if (e->idx.offset || e->preferred_base) {
		/* offset is non zero if object is written already. */
		return WRITE_ONE_SKIP;
	}

	/* if we are deltified, write out base object first. */
	if (DELTA(e)) {
		e->idx.offset = 1; /* now recurse */
		switch (write_one(f, DELTA(e), offset)) {
		case WRITE_ONE_RECURSIVE:
			/* we cannot depend on this one */
			SET_DELTA(e, NULL);
			break;
		default:
			break;
		case WRITE_ONE_BREAK:
			e->idx.offset = recursing;
			return WRITE_ONE_BREAK;
		}
	}

	e->idx.offset = *offset;
	size = write_object(f, e, *offset);
	if (!size) {
		e->idx.offset = recursing;
		return WRITE_ONE_BREAK;
	}
	written_list[nr_written++] = &e->idx;

	/* make sure off_t is sufficiently large not to wrap */
	if (signed_add_overflows(*offset, size))
		die(_("pack too large for current definition of off_t"));
	*offset += size;
	return WRITE_ONE_WRITTEN;
}

static int mark_tagged(const char *path, const struct object_id *oid, int flag,
		       void *cb_data)
{
	struct object_id peeled;
	struct object_entry *entry = packlist_find(&to_pack, oid);

	if (entry)
		entry->tagged = 1;
	if (!peel_ref(path, &peeled)) {
		entry = packlist_find(&to_pack, &peeled);
		if (entry)
			entry->tagged = 1;
	}
	return 0;
}

static inline void add_to_write_order(struct object_entry **wo,
			       unsigned int *endp,
			       struct object_entry *e)
{
	if (e->filled || oe_layer(&to_pack, e) != write_layer)
		return;
	wo[(*endp)++] = e;
	e->filled = 1;
}

static void add_descendants_to_write_order(struct object_entry **wo,
					   unsigned int *endp,
					   struct object_entry *e)
{
	int add_to_order = 1;
	while (e) {
		if (add_to_order) {
			struct object_entry *s;
			/* add this node... */
			add_to_write_order(wo, endp, e);
			/* all its siblings... */
			for (s = DELTA_SIBLING(e); s; s = DELTA_SIBLING(s)) {
				add_to_write_order(wo, endp, s);
			}
		}
		/* drop down a level to add left subtree nodes if possible */
		if (DELTA_CHILD(e)) {
			add_to_order = 1;
			e = DELTA_CHILD(e);
		} else {
			add_to_order = 0;
			/* our sibling might have some children, it is next */
			if (DELTA_SIBLING(e)) {
				e = DELTA_SIBLING(e);
				continue;
			}
			/* go back to our parent node */
			e = DELTA(e);
			while (e && !DELTA_SIBLING(e)) {
				/* we're on the right side of a subtree, keep
				 * going up until we can go right again */
				e = DELTA(e);
			}
			if (!e) {
				/* done- we hit our original root node */
				return;
			}
			/* pass it off to sibling at this level */
			e = DELTA_SIBLING(e);
		}
	};
}

static void add_family_to_write_order(struct object_entry **wo,
				      unsigned int *endp,
				      struct object_entry *e)
{
	struct object_entry *root;

	for (root = e; DELTA(root); root = DELTA(root))
		; /* nothing */
	add_descendants_to_write_order(wo, endp, root);
}

static void compute_layer_order(struct object_entry **wo, unsigned int *wo_end)
{
	unsigned int i, last_untagged;
	struct object_entry *objects = to_pack.objects;

	for (i = 0; i < to_pack.nr_objects; i++) {
		if (objects[i].tagged)
			break;
		add_to_write_order(wo, wo_end, &objects[i]);
	}
	last_untagged = i;

	/*
	 * Then fill all the tagged tips.
	 */
	for (; i < to_pack.nr_objects; i++) {
		if (objects[i].tagged)
			add_to_write_order(wo, wo_end, &objects[i]);
	}

	/*
	 * And then all remaining commits and tags.
	 */
	for (i = last_untagged; i < to_pack.nr_objects; i++) {
		if (oe_type(&objects[i]) != OBJ_COMMIT &&
		    oe_type(&objects[i]) != OBJ_TAG)
			continue;
		add_to_write_order(wo, wo_end, &objects[i]);
	}

	/*
	 * And then all the trees.
	 */
	for (i = last_untagged; i < to_pack.nr_objects; i++) {
		if (oe_type(&objects[i]) != OBJ_TREE)
			continue;
		add_to_write_order(wo, wo_end, &objects[i]);
	}

	/*
	 * Finally all the rest in really tight order
	 */
	for (i = last_untagged; i < to_pack.nr_objects; i++) {
		if (!objects[i].filled && oe_layer(&to_pack, &objects[i]) == write_layer)
			add_family_to_write_order(wo, wo_end, &objects[i]);
	}
}

static struct object_entry **compute_write_order(void)
{
	uint32_t max_layers = 1;
	unsigned int i, wo_end;

	struct object_entry **wo;
	struct object_entry *objects = to_pack.objects;

	for (i = 0; i < to_pack.nr_objects; i++) {
		objects[i].tagged = 0;
		objects[i].filled = 0;
		SET_DELTA_CHILD(&objects[i], NULL);
		SET_DELTA_SIBLING(&objects[i], NULL);
	}

	/*
	 * Fully connect delta_child/delta_sibling network.
	 * Make sure delta_sibling is sorted in the original
	 * recency order.
	 */
	for (i = to_pack.nr_objects; i > 0;) {
		struct object_entry *e = &objects[--i];
		if (!DELTA(e))
			continue;
		/* Mark me as the first child */
		e->delta_sibling_idx = DELTA(e)->delta_child_idx;
		SET_DELTA_CHILD(DELTA(e), e);
	}

	/*
	 * Mark objects that are at the tip of tags.
	 */
	for_each_tag_ref(mark_tagged, NULL);

	if (use_delta_islands)
		max_layers = compute_pack_layers(&to_pack);

	ALLOC_ARRAY(wo, to_pack.nr_objects);
	wo_end = 0;

	for (; write_layer < max_layers; ++write_layer)
		compute_layer_order(wo, &wo_end);

	if (wo_end != to_pack.nr_objects)
		die(_("ordered %u objects, expected %"PRIu32),
		    wo_end, to_pack.nr_objects);

	return wo;
}


/*
 * A reused set of objects. All objects in a chunk have the same
 * relative position in the original packfile and the generated
 * packfile.
 */

static struct reused_chunk {
	/* The offset of the first object of this chunk in the original
	 * packfile. */
	off_t original;
	/* The offset of the first object of this chunk in the generated
	 * packfile minus "original". */
	off_t difference;
} *reused_chunks;
static int reused_chunks_nr;
static int reused_chunks_alloc;

static void record_reused_object(off_t where, off_t offset)
{
	if (reused_chunks_nr && reused_chunks[reused_chunks_nr-1].difference == offset)
		return;

	ALLOC_GROW(reused_chunks, reused_chunks_nr + 1,
		   reused_chunks_alloc);
	reused_chunks[reused_chunks_nr].original = where;
	reused_chunks[reused_chunks_nr].difference = offset;
	reused_chunks_nr++;
}

/*
 * Binary search to find the chunk that "where" is in. Note
 * that we're not looking for an exact match, just the first
 * chunk that contains it (which implicitly ends at the start
 * of the next chunk.
 */
static off_t find_reused_offset(off_t where)
{
	int lo = 0, hi = reused_chunks_nr;
	while (lo < hi) {
		int mi = lo + ((hi - lo) / 2);
		if (where == reused_chunks[mi].original)
			return reused_chunks[mi].difference;
		if (where < reused_chunks[mi].original)
			hi = mi;
		else
			lo = mi + 1;
	}

	/*
	 * The first chunk starts at zero, so we can't have gone below
	 * there.
	 */
	assert(lo);
	return reused_chunks[lo-1].difference;
}

static void write_reused_pack_one(size_t pos, struct hashfile *out,
				  struct pack_window **w_curs)
{
	off_t offset, next, cur;
	enum object_type type;
	unsigned long size;

	offset = reuse_packfile->revindex[pos].offset;
	next = reuse_packfile->revindex[pos + 1].offset;

	record_reused_object(offset, offset - hashfile_total(out));

	cur = offset;
	type = unpack_object_header(reuse_packfile, w_curs, &cur, &size);
	assert(type >= 0);

	if (type == OBJ_OFS_DELTA) {
		off_t base_offset;
		off_t fixup;

		unsigned char header[MAX_PACK_OBJECT_HEADER];
		unsigned len;

		base_offset = get_delta_base(reuse_packfile, w_curs, &cur, type, offset);
		assert(base_offset != 0);

		/* Convert to REF_DELTA if we must... */
		if (!allow_ofs_delta) {
			int base_pos = find_revindex_position(reuse_packfile, base_offset);
			struct object_id base_oid;

			nth_packed_object_id(&base_oid, reuse_packfile,
					     reuse_packfile->revindex[base_pos].nr);

			len = encode_in_pack_object_header(header, sizeof(header),
							   OBJ_REF_DELTA, size);
			hashwrite(out, header, len);
<<<<<<< HEAD
			hashwrite(out, base_oid.hash, 20);
=======
			hashwrite(out, base_sha1, the_hash_algo->rawsz);
>>>>>>> 1bdca816
			copy_pack_data(out, reuse_packfile, w_curs, cur, next - cur);
			return;
		}

		/* Otherwise see if we need to rewrite the offset... */
		fixup = find_reused_offset(offset) -
			find_reused_offset(base_offset);
		if (fixup) {
			unsigned char ofs_header[10];
			unsigned i, ofs_len;
			off_t ofs = offset - base_offset - fixup;

			len = encode_in_pack_object_header(header, sizeof(header),
							   OBJ_OFS_DELTA, size);

			i = sizeof(ofs_header) - 1;
			ofs_header[i] = ofs & 127;
			while (ofs >>= 7)
				ofs_header[--i] = 128 | (--ofs & 127);

			ofs_len = sizeof(ofs_header) - i;

			hashwrite(out, header, len);
			hashwrite(out, ofs_header + sizeof(ofs_header) - ofs_len, ofs_len);
			copy_pack_data(out, reuse_packfile, w_curs, cur, next - cur);
			return;
		}

		/* ...otherwise we have no fixup, and can write it verbatim */
	}

	copy_pack_data(out, reuse_packfile, w_curs, offset, next - offset);
}

static size_t write_reused_pack_verbatim(struct hashfile *out,
					 struct pack_window **w_curs)
{
	size_t pos = 0;

	while (pos < reuse_packfile_bitmap->word_alloc &&
			reuse_packfile_bitmap->words[pos] == (eword_t)~0)
		pos++;

	if (pos) {
		off_t to_write;

		written = (pos * BITS_IN_EWORD);
		to_write = reuse_packfile->revindex[written].offset
			- sizeof(struct pack_header);

		/* We're recording one chunk, not one object. */
		record_reused_object(sizeof(struct pack_header), 0);
		hashflush(out);
		copy_pack_data(out, reuse_packfile, w_curs,
			sizeof(struct pack_header), to_write);

		display_progress(progress_state, written);
	}
	return pos;
}

static void write_reused_pack(struct hashfile *f)
{
	size_t i = 0;
	uint32_t offset;
	struct pack_window *w_curs = NULL;

	if (allow_ofs_delta)
		i = write_reused_pack_verbatim(f, &w_curs);

	for (; i < reuse_packfile_bitmap->word_alloc; ++i) {
		eword_t word = reuse_packfile_bitmap->words[i];
		size_t pos = (i * BITS_IN_EWORD);

		for (offset = 0; offset < BITS_IN_EWORD; ++offset) {
			if ((word >> offset) == 0)
				break;

			offset += ewah_bit_ctz64(word >> offset);
			write_reused_pack_one(pos + offset, f, &w_curs);
			display_progress(progress_state, ++written);
		}
	}

	unuse_pack(&w_curs);
}

static const char no_split_warning[] = N_(
"disabling bitmap writing, packs are split due to pack.packSizeLimit"
);

static void write_pack_file(void)
{
	uint32_t i = 0, j;
	struct hashfile *f;
	off_t offset;
	uint32_t nr_remaining = nr_result;
	time_t last_mtime = 0;
	struct object_entry **write_order;

	if (progress > pack_to_stdout)
		progress_state = start_progress(_("Writing objects"), nr_result);
	ALLOC_ARRAY(written_list, to_pack.nr_objects);
	write_order = compute_write_order();

	do {
		struct object_id oid;
		char *pack_tmp_name = NULL;

		if (pack_to_stdout)
			f = hashfd_throughput(1, "<stdout>", progress_state);
		else
			f = create_tmp_packfile(&pack_tmp_name);

		offset = write_pack_header(f, nr_remaining);

		if (reuse_packfile) {
			assert(pack_to_stdout);
			write_reused_pack(f);
			offset = hashfile_total(f);
		}

		nr_written = 0;
		for (; i < to_pack.nr_objects; i++) {
			struct object_entry *e = write_order[i];
			if (write_one(f, e, &offset) == WRITE_ONE_BREAK)
				break;
			display_progress(progress_state, written);
		}

		/*
		 * Did we write the wrong # entries in the header?
		 * If so, rewrite it like in fast-import
		 */
		if (pack_to_stdout) {
			finalize_hashfile(f, oid.hash, CSUM_HASH_IN_STREAM | CSUM_CLOSE);
		} else if (nr_written == nr_remaining) {
			finalize_hashfile(f, oid.hash, CSUM_HASH_IN_STREAM | CSUM_FSYNC | CSUM_CLOSE);
		} else {
			int fd = finalize_hashfile(f, oid.hash, 0);
			fixup_pack_header_footer(fd, oid.hash, pack_tmp_name,
						 nr_written, oid.hash, offset);
			close(fd);
			if (write_bitmap_index) {
				if (write_bitmap_index != WRITE_BITMAP_QUIET)
					warning(_(no_split_warning));
				write_bitmap_index = 0;
			}
		}

		if (!pack_to_stdout) {
			struct stat st;
			struct strbuf tmpname = STRBUF_INIT;

			/*
			 * Packs are runtime accessed in their mtime
			 * order since newer packs are more likely to contain
			 * younger objects.  So if we are creating multiple
			 * packs then we should modify the mtime of later ones
			 * to preserve this property.
			 */
			if (stat(pack_tmp_name, &st) < 0) {
				warning_errno(_("failed to stat %s"), pack_tmp_name);
			} else if (!last_mtime) {
				last_mtime = st.st_mtime;
			} else {
				struct utimbuf utb;
				utb.actime = st.st_atime;
				utb.modtime = --last_mtime;
				if (utime(pack_tmp_name, &utb) < 0)
					warning_errno(_("failed utime() on %s"), pack_tmp_name);
			}

			strbuf_addf(&tmpname, "%s-", base_name);

			if (write_bitmap_index) {
				bitmap_writer_set_checksum(oid.hash);
				bitmap_writer_build_type_index(
					&to_pack, written_list, nr_written);
			}

			finish_tmp_packfile(&tmpname, pack_tmp_name,
					    written_list, nr_written,
					    &pack_idx_opts, oid.hash);

			if (write_bitmap_index) {
				strbuf_addf(&tmpname, "%s.bitmap", oid_to_hex(&oid));

				stop_progress(&progress_state);

				bitmap_writer_show_progress(progress);
				bitmap_writer_reuse_bitmaps(&to_pack);
				bitmap_writer_select_commits(indexed_commits, indexed_commits_nr, -1);
				bitmap_writer_build(&to_pack);
				bitmap_writer_finish(written_list, nr_written,
						     tmpname.buf, write_bitmap_options);
				write_bitmap_index = 0;
			}

			strbuf_release(&tmpname);
			free(pack_tmp_name);
			puts(oid_to_hex(&oid));
		}

		/* mark written objects as written to previous pack */
		for (j = 0; j < nr_written; j++) {
			written_list[j]->offset = (off_t)-1;
		}
		nr_remaining -= nr_written;
	} while (nr_remaining && i < to_pack.nr_objects);

	free(written_list);
	free(write_order);
	stop_progress(&progress_state);
	if (written != nr_result)
		die(_("wrote %"PRIu32" objects while expecting %"PRIu32),
		    written, nr_result);
	trace2_data_intmax("pack-objects", the_repository,
			   "write_pack_file/wrote", nr_result);
}

static int no_try_delta(const char *path)
{
	static struct attr_check *check;

	if (!check)
		check = attr_check_initl("delta", NULL);
	git_check_attr(the_repository->index, path, check);
	if (ATTR_FALSE(check->items[0].value))
		return 1;
	return 0;
}

/*
 * When adding an object, check whether we have already added it
 * to our packing list. If so, we can skip. However, if we are
 * being asked to excludei t, but the previous mention was to include
 * it, make sure to adjust its flags and tweak our numbers accordingly.
 *
 * As an optimization, we pass out the index position where we would have
 * found the item, since that saves us from having to look it up again a
 * few lines later when we want to add the new entry.
 */
static int have_duplicate_entry(const struct object_id *oid,
				int exclude)
{
	struct object_entry *entry;

	if (reuse_packfile_bitmap &&
	    bitmap_walk_contains(bitmap_git, reuse_packfile_bitmap, oid))
		return 1;

	entry = packlist_find(&to_pack, oid);
	if (!entry)
		return 0;

	if (exclude) {
		if (!entry->preferred_base)
			nr_result--;
		entry->preferred_base = 1;
	}

	return 1;
}

static int want_found_object(int exclude, struct packed_git *p)
{
	if (exclude)
		return 1;
	if (incremental)
		return 0;

	/*
	 * When asked to do --local (do not include an object that appears in a
	 * pack we borrow from elsewhere) or --honor-pack-keep (do not include
	 * an object that appears in a pack marked with .keep), finding a pack
	 * that matches the criteria is sufficient for us to decide to omit it.
	 * However, even if this pack does not satisfy the criteria, we need to
	 * make sure no copy of this object appears in _any_ pack that makes us
	 * to omit the object, so we need to check all the packs.
	 *
	 * We can however first check whether these options can possible matter;
	 * if they do not matter we know we want the object in generated pack.
	 * Otherwise, we signal "-1" at the end to tell the caller that we do
	 * not know either way, and it needs to check more packs.
	 */
	if (!ignore_packed_keep_on_disk &&
	    !ignore_packed_keep_in_core &&
	    (!local || !have_non_local_packs))
		return 1;

	if (local && !p->pack_local)
		return 0;
	if (p->pack_local &&
	    ((ignore_packed_keep_on_disk && p->pack_keep) ||
	     (ignore_packed_keep_in_core && p->pack_keep_in_core)))
		return 0;

	/* we don't know yet; keep looking for more packs */
	return -1;
}

/*
 * Check whether we want the object in the pack (e.g., we do not want
 * objects found in non-local stores if the "--local" option was used).
 *
 * If the caller already knows an existing pack it wants to take the object
 * from, that is passed in *found_pack and *found_offset; otherwise this
 * function finds if there is any pack that has the object and returns the pack
 * and its offset in these variables.
 */
static int want_object_in_pack(const struct object_id *oid,
			       int exclude,
			       struct packed_git **found_pack,
			       off_t *found_offset)
{
	int want;
	struct list_head *pos;
	struct multi_pack_index *m;

	if (!exclude && local && has_loose_object_nonlocal(oid))
		return 0;

	/*
	 * If we already know the pack object lives in, start checks from that
	 * pack - in the usual case when neither --local was given nor .keep files
	 * are present we will determine the answer right now.
	 */
	if (*found_pack) {
		want = want_found_object(exclude, *found_pack);
		if (want != -1)
			return want;
	}

	for (m = get_multi_pack_index(the_repository); m; m = m->next) {
		struct pack_entry e;
		if (fill_midx_entry(the_repository, oid, &e, m)) {
			struct packed_git *p = e.p;
			off_t offset;

			if (p == *found_pack)
				offset = *found_offset;
			else
				offset = find_pack_entry_one(oid->hash, p);

			if (offset) {
				if (!*found_pack) {
					if (!is_pack_valid(p))
						continue;
					*found_offset = offset;
					*found_pack = p;
				}
				want = want_found_object(exclude, p);
				if (want != -1)
					return want;
			}
		}
	}

	list_for_each(pos, get_packed_git_mru(the_repository)) {
		struct packed_git *p = list_entry(pos, struct packed_git, mru);
		off_t offset;

		if (p == *found_pack)
			offset = *found_offset;
		else
			offset = find_pack_entry_one(oid->hash, p);

		if (offset) {
			if (!*found_pack) {
				if (!is_pack_valid(p))
					continue;
				*found_offset = offset;
				*found_pack = p;
			}
			want = want_found_object(exclude, p);
			if (!exclude && want > 0)
				list_move(&p->mru,
					  get_packed_git_mru(the_repository));
			if (want != -1)
				return want;
		}
	}

	return 1;
}

static void create_object_entry(const struct object_id *oid,
				enum object_type type,
				uint32_t hash,
				int exclude,
				int no_try_delta,
				struct packed_git *found_pack,
				off_t found_offset)
{
	struct object_entry *entry;

	entry = packlist_alloc(&to_pack, oid);
	entry->hash = hash;
	oe_set_type(entry, type);
	if (exclude)
		entry->preferred_base = 1;
	else
		nr_result++;
	if (found_pack) {
		oe_set_in_pack(&to_pack, entry, found_pack);
		entry->in_pack_offset = found_offset;
	}

	entry->no_try_delta = no_try_delta;
}

static const char no_closure_warning[] = N_(
"disabling bitmap writing, as some objects are not being packed"
);

static int add_object_entry(const struct object_id *oid, enum object_type type,
			    const char *name, int exclude)
{
	struct packed_git *found_pack = NULL;
	off_t found_offset = 0;

	display_progress(progress_state, ++nr_seen);

	if (have_duplicate_entry(oid, exclude))
		return 0;

	if (!want_object_in_pack(oid, exclude, &found_pack, &found_offset)) {
		/* The pack is missing an object, so it will not have closure */
		if (write_bitmap_index) {
			if (write_bitmap_index != WRITE_BITMAP_QUIET)
				warning(_(no_closure_warning));
			write_bitmap_index = 0;
		}
		return 0;
	}

	create_object_entry(oid, type, pack_name_hash(name),
			    exclude, name && no_try_delta(name),
			    found_pack, found_offset);
	return 1;
}

static int add_object_entry_from_bitmap(const struct object_id *oid,
					enum object_type type,
					int flags, uint32_t name_hash,
					struct packed_git *pack, off_t offset)
{
	display_progress(progress_state, ++nr_seen);

	if (have_duplicate_entry(oid, 0))
		return 0;

	if (!want_object_in_pack(oid, 0, &pack, &offset))
		return 0;

	create_object_entry(oid, type, name_hash, 0, 0, pack, offset);
	return 1;
}

struct pbase_tree_cache {
	struct object_id oid;
	int ref;
	int temporary;
	void *tree_data;
	unsigned long tree_size;
};

static struct pbase_tree_cache *(pbase_tree_cache[256]);
static int pbase_tree_cache_ix(const struct object_id *oid)
{
	return oid->hash[0] % ARRAY_SIZE(pbase_tree_cache);
}
static int pbase_tree_cache_ix_incr(int ix)
{
	return (ix+1) % ARRAY_SIZE(pbase_tree_cache);
}

static struct pbase_tree {
	struct pbase_tree *next;
	/* This is a phony "cache" entry; we are not
	 * going to evict it or find it through _get()
	 * mechanism -- this is for the toplevel node that
	 * would almost always change with any commit.
	 */
	struct pbase_tree_cache pcache;
} *pbase_tree;

static struct pbase_tree_cache *pbase_tree_get(const struct object_id *oid)
{
	struct pbase_tree_cache *ent, *nent;
	void *data;
	unsigned long size;
	enum object_type type;
	int neigh;
	int my_ix = pbase_tree_cache_ix(oid);
	int available_ix = -1;

	/* pbase-tree-cache acts as a limited hashtable.
	 * your object will be found at your index or within a few
	 * slots after that slot if it is cached.
	 */
	for (neigh = 0; neigh < 8; neigh++) {
		ent = pbase_tree_cache[my_ix];
		if (ent && oideq(&ent->oid, oid)) {
			ent->ref++;
			return ent;
		}
		else if (((available_ix < 0) && (!ent || !ent->ref)) ||
			 ((0 <= available_ix) &&
			  (!ent && pbase_tree_cache[available_ix])))
			available_ix = my_ix;
		if (!ent)
			break;
		my_ix = pbase_tree_cache_ix_incr(my_ix);
	}

	/* Did not find one.  Either we got a bogus request or
	 * we need to read and perhaps cache.
	 */
	data = read_object_file(oid, &type, &size);
	if (!data)
		return NULL;
	if (type != OBJ_TREE) {
		free(data);
		return NULL;
	}

	/* We need to either cache or return a throwaway copy */

	if (available_ix < 0)
		ent = NULL;
	else {
		ent = pbase_tree_cache[available_ix];
		my_ix = available_ix;
	}

	if (!ent) {
		nent = xmalloc(sizeof(*nent));
		nent->temporary = (available_ix < 0);
	}
	else {
		/* evict and reuse */
		free(ent->tree_data);
		nent = ent;
	}
	oidcpy(&nent->oid, oid);
	nent->tree_data = data;
	nent->tree_size = size;
	nent->ref = 1;
	if (!nent->temporary)
		pbase_tree_cache[my_ix] = nent;
	return nent;
}

static void pbase_tree_put(struct pbase_tree_cache *cache)
{
	if (!cache->temporary) {
		cache->ref--;
		return;
	}
	free(cache->tree_data);
	free(cache);
}

static int name_cmp_len(const char *name)
{
	int i;
	for (i = 0; name[i] && name[i] != '\n' && name[i] != '/'; i++)
		;
	return i;
}

static void add_pbase_object(struct tree_desc *tree,
			     const char *name,
			     int cmplen,
			     const char *fullname)
{
	struct name_entry entry;
	int cmp;

	while (tree_entry(tree,&entry)) {
		if (S_ISGITLINK(entry.mode))
			continue;
		cmp = tree_entry_len(&entry) != cmplen ? 1 :
		      memcmp(name, entry.path, cmplen);
		if (cmp > 0)
			continue;
		if (cmp < 0)
			return;
		if (name[cmplen] != '/') {
			add_object_entry(&entry.oid,
					 object_type(entry.mode),
					 fullname, 1);
			return;
		}
		if (S_ISDIR(entry.mode)) {
			struct tree_desc sub;
			struct pbase_tree_cache *tree;
			const char *down = name+cmplen+1;
			int downlen = name_cmp_len(down);

			tree = pbase_tree_get(&entry.oid);
			if (!tree)
				return;
			init_tree_desc(&sub, tree->tree_data, tree->tree_size);

			add_pbase_object(&sub, down, downlen, fullname);
			pbase_tree_put(tree);
		}
	}
}

static unsigned *done_pbase_paths;
static int done_pbase_paths_num;
static int done_pbase_paths_alloc;
static int done_pbase_path_pos(unsigned hash)
{
	int lo = 0;
	int hi = done_pbase_paths_num;
	while (lo < hi) {
		int mi = lo + (hi - lo) / 2;
		if (done_pbase_paths[mi] == hash)
			return mi;
		if (done_pbase_paths[mi] < hash)
			hi = mi;
		else
			lo = mi + 1;
	}
	return -lo-1;
}

static int check_pbase_path(unsigned hash)
{
	int pos = done_pbase_path_pos(hash);
	if (0 <= pos)
		return 1;
	pos = -pos - 1;
	ALLOC_GROW(done_pbase_paths,
		   done_pbase_paths_num + 1,
		   done_pbase_paths_alloc);
	done_pbase_paths_num++;
	if (pos < done_pbase_paths_num)
		MOVE_ARRAY(done_pbase_paths + pos + 1, done_pbase_paths + pos,
			   done_pbase_paths_num - pos - 1);
	done_pbase_paths[pos] = hash;
	return 0;
}

static void add_preferred_base_object(const char *name)
{
	struct pbase_tree *it;
	int cmplen;
	unsigned hash = pack_name_hash(name);

	if (!num_preferred_base || check_pbase_path(hash))
		return;

	cmplen = name_cmp_len(name);
	for (it = pbase_tree; it; it = it->next) {
		if (cmplen == 0) {
			add_object_entry(&it->pcache.oid, OBJ_TREE, NULL, 1);
		}
		else {
			struct tree_desc tree;
			init_tree_desc(&tree, it->pcache.tree_data, it->pcache.tree_size);
			add_pbase_object(&tree, name, cmplen, name);
		}
	}
}

static void add_preferred_base(struct object_id *oid)
{
	struct pbase_tree *it;
	void *data;
	unsigned long size;
	struct object_id tree_oid;

	if (window <= num_preferred_base++)
		return;

	data = read_object_with_reference(the_repository, oid,
					  tree_type, &size, &tree_oid);
	if (!data)
		return;

	for (it = pbase_tree; it; it = it->next) {
		if (oideq(&it->pcache.oid, &tree_oid)) {
			free(data);
			return;
		}
	}

	it = xcalloc(1, sizeof(*it));
	it->next = pbase_tree;
	pbase_tree = it;

	oidcpy(&it->pcache.oid, &tree_oid);
	it->pcache.tree_data = data;
	it->pcache.tree_size = size;
}

static void cleanup_preferred_base(void)
{
	struct pbase_tree *it;
	unsigned i;

	it = pbase_tree;
	pbase_tree = NULL;
	while (it) {
		struct pbase_tree *tmp = it;
		it = tmp->next;
		free(tmp->pcache.tree_data);
		free(tmp);
	}

	for (i = 0; i < ARRAY_SIZE(pbase_tree_cache); i++) {
		if (!pbase_tree_cache[i])
			continue;
		free(pbase_tree_cache[i]->tree_data);
		FREE_AND_NULL(pbase_tree_cache[i]);
	}

	FREE_AND_NULL(done_pbase_paths);
	done_pbase_paths_num = done_pbase_paths_alloc = 0;
}

/*
 * Return 1 iff the object specified by "delta" can be sent
 * literally as a delta against the base in "base_sha1". If
 * so, then *base_out will point to the entry in our packing
 * list, or NULL if we must use the external-base list.
 *
 * Depth value does not matter - find_deltas() will
 * never consider reused delta as the base object to
 * deltify other objects against, in order to avoid
 * circular deltas.
 */
static int can_reuse_delta(const struct object_id *base_oid,
			   struct object_entry *delta,
			   struct object_entry **base_out)
{
	struct object_entry *base;

	/*
	 * First see if we're already sending the base (or it's explicitly in
	 * our "excluded" list).
	 */
	base = packlist_find(&to_pack, base_oid);
	if (base) {
		if (!in_same_island(&delta->idx.oid, &base->idx.oid))
			return 0;
		*base_out = base;
		return 1;
	}

	/*
	 * Otherwise, reachability bitmaps may tell us if the receiver has it,
	 * even if it was buried too deep in history to make it into the
	 * packing list.
	 */
	if (thin && bitmap_has_oid_in_uninteresting(bitmap_git, base_oid)) {
		if (use_delta_islands) {
			if (!in_same_island(&delta->idx.oid, base_oid))
				return 0;
		}
		*base_out = NULL;
		return 1;
	}

	return 0;
}

static void check_object(struct object_entry *entry)
{
	unsigned long canonical_size;

	if (IN_PACK(entry)) {
		struct packed_git *p = IN_PACK(entry);
		struct pack_window *w_curs = NULL;
		int have_base = 0;
		struct object_id base_ref;
		struct object_entry *base_entry;
		unsigned long used, used_0;
		unsigned long avail;
		off_t ofs;
		unsigned char *buf, c;
		enum object_type type;
		unsigned long in_pack_size;

		buf = use_pack(p, &w_curs, entry->in_pack_offset, &avail);

		/*
		 * We want in_pack_type even if we do not reuse delta
		 * since non-delta representations could still be reused.
		 */
		used = unpack_object_header_buffer(buf, avail,
						   &type,
						   &in_pack_size);
		if (used == 0)
			goto give_up;

		if (type < 0)
			BUG("invalid type %d", type);
		entry->in_pack_type = type;

		/*
		 * Determine if this is a delta and if so whether we can
		 * reuse it or not.  Otherwise let's find out as cheaply as
		 * possible what the actual type and size for this object is.
		 */
		switch (entry->in_pack_type) {
		default:
			/* Not a delta hence we've already got all we need. */
			oe_set_type(entry, entry->in_pack_type);
			SET_SIZE(entry, in_pack_size);
			entry->in_pack_header_size = used;
			if (oe_type(entry) < OBJ_COMMIT || oe_type(entry) > OBJ_BLOB)
				goto give_up;
			unuse_pack(&w_curs);
			return;
		case OBJ_REF_DELTA:
			if (reuse_delta && !entry->preferred_base) {
				oidread(&base_ref,
					use_pack(p, &w_curs,
						 entry->in_pack_offset + used,
						 NULL));
				have_base = 1;
			}
			entry->in_pack_header_size = used + the_hash_algo->rawsz;
			break;
		case OBJ_OFS_DELTA:
			buf = use_pack(p, &w_curs,
				       entry->in_pack_offset + used, NULL);
			used_0 = 0;
			c = buf[used_0++];
			ofs = c & 127;
			while (c & 128) {
				ofs += 1;
				if (!ofs || MSB(ofs, 7)) {
					error(_("delta base offset overflow in pack for %s"),
					      oid_to_hex(&entry->idx.oid));
					goto give_up;
				}
				c = buf[used_0++];
				ofs = (ofs << 7) + (c & 127);
			}
			ofs = entry->in_pack_offset - ofs;
			if (ofs <= 0 || ofs >= entry->in_pack_offset) {
				error(_("delta base offset out of bound for %s"),
				      oid_to_hex(&entry->idx.oid));
				goto give_up;
			}
			if (reuse_delta && !entry->preferred_base) {
				struct revindex_entry *revidx;
				revidx = find_pack_revindex(p, ofs);
				if (!revidx)
					goto give_up;
				if (!nth_packed_object_id(&base_ref, p, revidx->nr))
					have_base = 1;
			}
			entry->in_pack_header_size = used + used_0;
			break;
		}

		if (have_base &&
		    can_reuse_delta(&base_ref, entry, &base_entry)) {
			oe_set_type(entry, entry->in_pack_type);
			SET_SIZE(entry, in_pack_size); /* delta size */
			SET_DELTA_SIZE(entry, in_pack_size);

			if (base_entry) {
				SET_DELTA(entry, base_entry);
				entry->delta_sibling_idx = base_entry->delta_child_idx;
				SET_DELTA_CHILD(base_entry, entry);
			} else {
				SET_DELTA_EXT(entry, &base_ref);
			}

			unuse_pack(&w_curs);
			return;
		}

		if (oe_type(entry)) {
			off_t delta_pos;

			/*
			 * This must be a delta and we already know what the
			 * final object type is.  Let's extract the actual
			 * object size from the delta header.
			 */
			delta_pos = entry->in_pack_offset + entry->in_pack_header_size;
			canonical_size = get_size_from_delta(p, &w_curs, delta_pos);
			if (canonical_size == 0)
				goto give_up;
			SET_SIZE(entry, canonical_size);
			unuse_pack(&w_curs);
			return;
		}

		/*
		 * No choice but to fall back to the recursive delta walk
		 * with oid_object_info() to find about the object type
		 * at this point...
		 */
		give_up:
		unuse_pack(&w_curs);
	}

	oe_set_type(entry,
		    oid_object_info(the_repository, &entry->idx.oid, &canonical_size));
	if (entry->type_valid) {
		SET_SIZE(entry, canonical_size);
	} else {
		/*
		 * Bad object type is checked in prepare_pack().  This is
		 * to permit a missing preferred base object to be ignored
		 * as a preferred base.  Doing so can result in a larger
		 * pack file, but the transfer will still take place.
		 */
	}
}

static int pack_offset_sort(const void *_a, const void *_b)
{
	const struct object_entry *a = *(struct object_entry **)_a;
	const struct object_entry *b = *(struct object_entry **)_b;
	const struct packed_git *a_in_pack = IN_PACK(a);
	const struct packed_git *b_in_pack = IN_PACK(b);

	/* avoid filesystem trashing with loose objects */
	if (!a_in_pack && !b_in_pack)
		return oidcmp(&a->idx.oid, &b->idx.oid);

	if (a_in_pack < b_in_pack)
		return -1;
	if (a_in_pack > b_in_pack)
		return 1;
	return a->in_pack_offset < b->in_pack_offset ? -1 :
			(a->in_pack_offset > b->in_pack_offset);
}

/*
 * Drop an on-disk delta we were planning to reuse. Naively, this would
 * just involve blanking out the "delta" field, but we have to deal
 * with some extra book-keeping:
 *
 *   1. Removing ourselves from the delta_sibling linked list.
 *
 *   2. Updating our size/type to the non-delta representation. These were
 *      either not recorded initially (size) or overwritten with the delta type
 *      (type) when check_object() decided to reuse the delta.
 *
 *   3. Resetting our delta depth, as we are now a base object.
 */
static void drop_reused_delta(struct object_entry *entry)
{
	unsigned *idx = &to_pack.objects[entry->delta_idx - 1].delta_child_idx;
	struct object_info oi = OBJECT_INFO_INIT;
	enum object_type type;
	unsigned long size;

	while (*idx) {
		struct object_entry *oe = &to_pack.objects[*idx - 1];

		if (oe == entry)
			*idx = oe->delta_sibling_idx;
		else
			idx = &oe->delta_sibling_idx;
	}
	SET_DELTA(entry, NULL);
	entry->depth = 0;

	oi.sizep = &size;
	oi.typep = &type;
	if (packed_object_info(the_repository, IN_PACK(entry), entry->in_pack_offset, &oi) < 0) {
		/*
		 * We failed to get the info from this pack for some reason;
		 * fall back to oid_object_info, which may find another copy.
		 * And if that fails, the error will be recorded in oe_type(entry)
		 * and dealt with in prepare_pack().
		 */
		oe_set_type(entry,
			    oid_object_info(the_repository, &entry->idx.oid, &size));
	} else {
		oe_set_type(entry, type);
	}
	SET_SIZE(entry, size);
}

/*
 * Follow the chain of deltas from this entry onward, throwing away any links
 * that cause us to hit a cycle (as determined by the DFS state flags in
 * the entries).
 *
 * We also detect too-long reused chains that would violate our --depth
 * limit.
 */
static void break_delta_chains(struct object_entry *entry)
{
	/*
	 * The actual depth of each object we will write is stored as an int,
	 * as it cannot exceed our int "depth" limit. But before we break
	 * changes based no that limit, we may potentially go as deep as the
	 * number of objects, which is elsewhere bounded to a uint32_t.
	 */
	uint32_t total_depth;
	struct object_entry *cur, *next;

	for (cur = entry, total_depth = 0;
	     cur;
	     cur = DELTA(cur), total_depth++) {
		if (cur->dfs_state == DFS_DONE) {
			/*
			 * We've already seen this object and know it isn't
			 * part of a cycle. We do need to append its depth
			 * to our count.
			 */
			total_depth += cur->depth;
			break;
		}

		/*
		 * We break cycles before looping, so an ACTIVE state (or any
		 * other cruft which made its way into the state variable)
		 * is a bug.
		 */
		if (cur->dfs_state != DFS_NONE)
			BUG("confusing delta dfs state in first pass: %d",
			    cur->dfs_state);

		/*
		 * Now we know this is the first time we've seen the object. If
		 * it's not a delta, we're done traversing, but we'll mark it
		 * done to save time on future traversals.
		 */
		if (!DELTA(cur)) {
			cur->dfs_state = DFS_DONE;
			break;
		}

		/*
		 * Mark ourselves as active and see if the next step causes
		 * us to cycle to another active object. It's important to do
		 * this _before_ we loop, because it impacts where we make the
		 * cut, and thus how our total_depth counter works.
		 * E.g., We may see a partial loop like:
		 *
		 *   A -> B -> C -> D -> B
		 *
		 * Cutting B->C breaks the cycle. But now the depth of A is
		 * only 1, and our total_depth counter is at 3. The size of the
		 * error is always one less than the size of the cycle we
		 * broke. Commits C and D were "lost" from A's chain.
		 *
		 * If we instead cut D->B, then the depth of A is correct at 3.
		 * We keep all commits in the chain that we examined.
		 */
		cur->dfs_state = DFS_ACTIVE;
		if (DELTA(cur)->dfs_state == DFS_ACTIVE) {
			drop_reused_delta(cur);
			cur->dfs_state = DFS_DONE;
			break;
		}
	}

	/*
	 * And now that we've gone all the way to the bottom of the chain, we
	 * need to clear the active flags and set the depth fields as
	 * appropriate. Unlike the loop above, which can quit when it drops a
	 * delta, we need to keep going to look for more depth cuts. So we need
	 * an extra "next" pointer to keep going after we reset cur->delta.
	 */
	for (cur = entry; cur; cur = next) {
		next = DELTA(cur);

		/*
		 * We should have a chain of zero or more ACTIVE states down to
		 * a final DONE. We can quit after the DONE, because either it
		 * has no bases, or we've already handled them in a previous
		 * call.
		 */
		if (cur->dfs_state == DFS_DONE)
			break;
		else if (cur->dfs_state != DFS_ACTIVE)
			BUG("confusing delta dfs state in second pass: %d",
			    cur->dfs_state);

		/*
		 * If the total_depth is more than depth, then we need to snip
		 * the chain into two or more smaller chains that don't exceed
		 * the maximum depth. Most of the resulting chains will contain
		 * (depth + 1) entries (i.e., depth deltas plus one base), and
		 * the last chain (i.e., the one containing entry) will contain
		 * whatever entries are left over, namely
		 * (total_depth % (depth + 1)) of them.
		 *
		 * Since we are iterating towards decreasing depth, we need to
		 * decrement total_depth as we go, and we need to write to the
		 * entry what its final depth will be after all of the
		 * snipping. Since we're snipping into chains of length (depth
		 * + 1) entries, the final depth of an entry will be its
		 * original depth modulo (depth + 1). Any time we encounter an
		 * entry whose final depth is supposed to be zero, we snip it
		 * from its delta base, thereby making it so.
		 */
		cur->depth = (total_depth--) % (depth + 1);
		if (!cur->depth)
			drop_reused_delta(cur);

		cur->dfs_state = DFS_DONE;
	}
}

static void get_object_details(void)
{
	uint32_t i;
	struct object_entry **sorted_by_offset;

	if (progress)
		progress_state = start_progress(_("Counting objects"),
						to_pack.nr_objects);

	sorted_by_offset = xcalloc(to_pack.nr_objects, sizeof(struct object_entry *));
	for (i = 0; i < to_pack.nr_objects; i++)
		sorted_by_offset[i] = to_pack.objects + i;
	QSORT(sorted_by_offset, to_pack.nr_objects, pack_offset_sort);

	for (i = 0; i < to_pack.nr_objects; i++) {
		struct object_entry *entry = sorted_by_offset[i];
		check_object(entry);
		if (entry->type_valid &&
		    oe_size_greater_than(&to_pack, entry, big_file_threshold))
			entry->no_try_delta = 1;
		display_progress(progress_state, i + 1);
	}
	stop_progress(&progress_state);

	/*
	 * This must happen in a second pass, since we rely on the delta
	 * information for the whole list being completed.
	 */
	for (i = 0; i < to_pack.nr_objects; i++)
		break_delta_chains(&to_pack.objects[i]);

	free(sorted_by_offset);
}

/*
 * We search for deltas in a list sorted by type, by filename hash, and then
 * by size, so that we see progressively smaller and smaller files.
 * That's because we prefer deltas to be from the bigger file
 * to the smaller -- deletes are potentially cheaper, but perhaps
 * more importantly, the bigger file is likely the more recent
 * one.  The deepest deltas are therefore the oldest objects which are
 * less susceptible to be accessed often.
 */
static int type_size_sort(const void *_a, const void *_b)
{
	const struct object_entry *a = *(struct object_entry **)_a;
	const struct object_entry *b = *(struct object_entry **)_b;
	const enum object_type a_type = oe_type(a);
	const enum object_type b_type = oe_type(b);
	const unsigned long a_size = SIZE(a);
	const unsigned long b_size = SIZE(b);

	if (a_type > b_type)
		return -1;
	if (a_type < b_type)
		return 1;
	if (a->hash > b->hash)
		return -1;
	if (a->hash < b->hash)
		return 1;
	if (a->preferred_base > b->preferred_base)
		return -1;
	if (a->preferred_base < b->preferred_base)
		return 1;
	if (use_delta_islands) {
		const int island_cmp = island_delta_cmp(&a->idx.oid, &b->idx.oid);
		if (island_cmp)
			return island_cmp;
	}
	if (a_size > b_size)
		return -1;
	if (a_size < b_size)
		return 1;
	return a < b ? -1 : (a > b);  /* newest first */
}

struct unpacked {
	struct object_entry *entry;
	void *data;
	struct delta_index *index;
	unsigned depth;
};

static int delta_cacheable(unsigned long src_size, unsigned long trg_size,
			   unsigned long delta_size)
{
	if (max_delta_cache_size && delta_cache_size + delta_size > max_delta_cache_size)
		return 0;

	if (delta_size < cache_max_small_delta_size)
		return 1;

	/* cache delta, if objects are large enough compared to delta size */
	if ((src_size >> 20) + (trg_size >> 21) > (delta_size >> 10))
		return 1;

	return 0;
}

/* Protect delta_cache_size */
static pthread_mutex_t cache_mutex;
#define cache_lock()		pthread_mutex_lock(&cache_mutex)
#define cache_unlock()		pthread_mutex_unlock(&cache_mutex)

/*
 * Protect object list partitioning (e.g. struct thread_param) and
 * progress_state
 */
static pthread_mutex_t progress_mutex;
#define progress_lock()		pthread_mutex_lock(&progress_mutex)
#define progress_unlock()	pthread_mutex_unlock(&progress_mutex)

/*
 * Access to struct object_entry is unprotected since each thread owns
 * a portion of the main object list. Just don't access object entries
 * ahead in the list because they can be stolen and would need
 * progress_mutex for protection.
 */

/*
 * Return the size of the object without doing any delta
 * reconstruction (so non-deltas are true object sizes, but deltas
 * return the size of the delta data).
 */
unsigned long oe_get_size_slow(struct packing_data *pack,
			       const struct object_entry *e)
{
	struct packed_git *p;
	struct pack_window *w_curs;
	unsigned char *buf;
	enum object_type type;
	unsigned long used, avail, size;

	if (e->type_ != OBJ_OFS_DELTA && e->type_ != OBJ_REF_DELTA) {
		packing_data_lock(&to_pack);
		if (oid_object_info(the_repository, &e->idx.oid, &size) < 0)
			die(_("unable to get size of %s"),
			    oid_to_hex(&e->idx.oid));
		packing_data_unlock(&to_pack);
		return size;
	}

	p = oe_in_pack(pack, e);
	if (!p)
		BUG("when e->type is a delta, it must belong to a pack");

	packing_data_lock(&to_pack);
	w_curs = NULL;
	buf = use_pack(p, &w_curs, e->in_pack_offset, &avail);
	used = unpack_object_header_buffer(buf, avail, &type, &size);
	if (used == 0)
		die(_("unable to parse object header of %s"),
		    oid_to_hex(&e->idx.oid));

	unuse_pack(&w_curs);
	packing_data_unlock(&to_pack);
	return size;
}

static int try_delta(struct unpacked *trg, struct unpacked *src,
		     unsigned max_depth, unsigned long *mem_usage)
{
	struct object_entry *trg_entry = trg->entry;
	struct object_entry *src_entry = src->entry;
	unsigned long trg_size, src_size, delta_size, sizediff, max_size, sz;
	unsigned ref_depth;
	enum object_type type;
	void *delta_buf;

	/* Don't bother doing diffs between different types */
	if (oe_type(trg_entry) != oe_type(src_entry))
		return -1;

	/*
	 * We do not bother to try a delta that we discarded on an
	 * earlier try, but only when reusing delta data.  Note that
	 * src_entry that is marked as the preferred_base should always
	 * be considered, as even if we produce a suboptimal delta against
	 * it, we will still save the transfer cost, as we already know
	 * the other side has it and we won't send src_entry at all.
	 */
	if (reuse_delta && IN_PACK(trg_entry) &&
	    IN_PACK(trg_entry) == IN_PACK(src_entry) &&
	    !src_entry->preferred_base &&
	    trg_entry->in_pack_type != OBJ_REF_DELTA &&
	    trg_entry->in_pack_type != OBJ_OFS_DELTA)
		return 0;

	/* Let's not bust the allowed depth. */
	if (src->depth >= max_depth)
		return 0;

	/* Now some size filtering heuristics. */
	trg_size = SIZE(trg_entry);
	if (!DELTA(trg_entry)) {
		max_size = trg_size/2 - the_hash_algo->rawsz;
		ref_depth = 1;
	} else {
		max_size = DELTA_SIZE(trg_entry);
		ref_depth = trg->depth;
	}
	max_size = (uint64_t)max_size * (max_depth - src->depth) /
						(max_depth - ref_depth + 1);
	if (max_size == 0)
		return 0;
	src_size = SIZE(src_entry);
	sizediff = src_size < trg_size ? trg_size - src_size : 0;
	if (sizediff >= max_size)
		return 0;
	if (trg_size < src_size / 32)
		return 0;

	if (!in_same_island(&trg->entry->idx.oid, &src->entry->idx.oid))
		return 0;

	/* Load data if not already done */
	if (!trg->data) {
		packing_data_lock(&to_pack);
		trg->data = read_object_file(&trg_entry->idx.oid, &type, &sz);
		packing_data_unlock(&to_pack);
		if (!trg->data)
			die(_("object %s cannot be read"),
			    oid_to_hex(&trg_entry->idx.oid));
		if (sz != trg_size)
			die(_("object %s inconsistent object length (%"PRIuMAX" vs %"PRIuMAX")"),
			    oid_to_hex(&trg_entry->idx.oid), (uintmax_t)sz,
			    (uintmax_t)trg_size);
		*mem_usage += sz;
	}
	if (!src->data) {
		packing_data_lock(&to_pack);
		src->data = read_object_file(&src_entry->idx.oid, &type, &sz);
		packing_data_unlock(&to_pack);
		if (!src->data) {
			if (src_entry->preferred_base) {
				static int warned = 0;
				if (!warned++)
					warning(_("object %s cannot be read"),
						oid_to_hex(&src_entry->idx.oid));
				/*
				 * Those objects are not included in the
				 * resulting pack.  Be resilient and ignore
				 * them if they can't be read, in case the
				 * pack could be created nevertheless.
				 */
				return 0;
			}
			die(_("object %s cannot be read"),
			    oid_to_hex(&src_entry->idx.oid));
		}
		if (sz != src_size)
			die(_("object %s inconsistent object length (%"PRIuMAX" vs %"PRIuMAX")"),
			    oid_to_hex(&src_entry->idx.oid), (uintmax_t)sz,
			    (uintmax_t)src_size);
		*mem_usage += sz;
	}
	if (!src->index) {
		src->index = create_delta_index(src->data, src_size);
		if (!src->index) {
			static int warned = 0;
			if (!warned++)
				warning(_("suboptimal pack - out of memory"));
			return 0;
		}
		*mem_usage += sizeof_delta_index(src->index);
	}

	delta_buf = create_delta(src->index, trg->data, trg_size, &delta_size, max_size);
	if (!delta_buf)
		return 0;

	if (DELTA(trg_entry)) {
		/* Prefer only shallower same-sized deltas. */
		if (delta_size == DELTA_SIZE(trg_entry) &&
		    src->depth + 1 >= trg->depth) {
			free(delta_buf);
			return 0;
		}
	}

	/*
	 * Handle memory allocation outside of the cache
	 * accounting lock.  Compiler will optimize the strangeness
	 * away when NO_PTHREADS is defined.
	 */
	free(trg_entry->delta_data);
	cache_lock();
	if (trg_entry->delta_data) {
		delta_cache_size -= DELTA_SIZE(trg_entry);
		trg_entry->delta_data = NULL;
	}
	if (delta_cacheable(src_size, trg_size, delta_size)) {
		delta_cache_size += delta_size;
		cache_unlock();
		trg_entry->delta_data = xrealloc(delta_buf, delta_size);
	} else {
		cache_unlock();
		free(delta_buf);
	}

	SET_DELTA(trg_entry, src_entry);
	SET_DELTA_SIZE(trg_entry, delta_size);
	trg->depth = src->depth + 1;

	return 1;
}

static unsigned int check_delta_limit(struct object_entry *me, unsigned int n)
{
	struct object_entry *child = DELTA_CHILD(me);
	unsigned int m = n;
	while (child) {
		const unsigned int c = check_delta_limit(child, n + 1);
		if (m < c)
			m = c;
		child = DELTA_SIBLING(child);
	}
	return m;
}

static unsigned long free_unpacked(struct unpacked *n)
{
	unsigned long freed_mem = sizeof_delta_index(n->index);
	free_delta_index(n->index);
	n->index = NULL;
	if (n->data) {
		freed_mem += SIZE(n->entry);
		FREE_AND_NULL(n->data);
	}
	n->entry = NULL;
	n->depth = 0;
	return freed_mem;
}

static void find_deltas(struct object_entry **list, unsigned *list_size,
			int window, int depth, unsigned *processed)
{
	uint32_t i, idx = 0, count = 0;
	struct unpacked *array;
	unsigned long mem_usage = 0;

	array = xcalloc(window, sizeof(struct unpacked));

	for (;;) {
		struct object_entry *entry;
		struct unpacked *n = array + idx;
		int j, max_depth, best_base = -1;

		progress_lock();
		if (!*list_size) {
			progress_unlock();
			break;
		}
		entry = *list++;
		(*list_size)--;
		if (!entry->preferred_base) {
			(*processed)++;
			display_progress(progress_state, *processed);
		}
		progress_unlock();

		mem_usage -= free_unpacked(n);
		n->entry = entry;

		while (window_memory_limit &&
		       mem_usage > window_memory_limit &&
		       count > 1) {
			const uint32_t tail = (idx + window - count) % window;
			mem_usage -= free_unpacked(array + tail);
			count--;
		}

		/* We do not compute delta to *create* objects we are not
		 * going to pack.
		 */
		if (entry->preferred_base)
			goto next;

		/*
		 * If the current object is at pack edge, take the depth the
		 * objects that depend on the current object into account
		 * otherwise they would become too deep.
		 */
		max_depth = depth;
		if (DELTA_CHILD(entry)) {
			max_depth -= check_delta_limit(entry, 0);
			if (max_depth <= 0)
				goto next;
		}

		j = window;
		while (--j > 0) {
			int ret;
			uint32_t other_idx = idx + j;
			struct unpacked *m;
			if (other_idx >= window)
				other_idx -= window;
			m = array + other_idx;
			if (!m->entry)
				break;
			ret = try_delta(n, m, max_depth, &mem_usage);
			if (ret < 0)
				break;
			else if (ret > 0)
				best_base = other_idx;
		}

		/*
		 * If we decided to cache the delta data, then it is best
		 * to compress it right away.  First because we have to do
		 * it anyway, and doing it here while we're threaded will
		 * save a lot of time in the non threaded write phase,
		 * as well as allow for caching more deltas within
		 * the same cache size limit.
		 * ...
		 * But only if not writing to stdout, since in that case
		 * the network is most likely throttling writes anyway,
		 * and therefore it is best to go to the write phase ASAP
		 * instead, as we can afford spending more time compressing
		 * between writes at that moment.
		 */
		if (entry->delta_data && !pack_to_stdout) {
			unsigned long size;

			size = do_compress(&entry->delta_data, DELTA_SIZE(entry));
			if (size < (1U << OE_Z_DELTA_BITS)) {
				entry->z_delta_size = size;
				cache_lock();
				delta_cache_size -= DELTA_SIZE(entry);
				delta_cache_size += entry->z_delta_size;
				cache_unlock();
			} else {
				FREE_AND_NULL(entry->delta_data);
				entry->z_delta_size = 0;
			}
		}

		/* if we made n a delta, and if n is already at max
		 * depth, leaving it in the window is pointless.  we
		 * should evict it first.
		 */
		if (DELTA(entry) && max_depth <= n->depth)
			continue;

		/*
		 * Move the best delta base up in the window, after the
		 * currently deltified object, to keep it longer.  It will
		 * be the first base object to be attempted next.
		 */
		if (DELTA(entry)) {
			struct unpacked swap = array[best_base];
			int dist = (window + idx - best_base) % window;
			int dst = best_base;
			while (dist--) {
				int src = (dst + 1) % window;
				array[dst] = array[src];
				dst = src;
			}
			array[dst] = swap;
		}

		next:
		idx++;
		if (count + 1 < window)
			count++;
		if (idx >= window)
			idx = 0;
	}

	for (i = 0; i < window; ++i) {
		free_delta_index(array[i].index);
		free(array[i].data);
	}
	free(array);
}

/*
 * The main object list is split into smaller lists, each is handed to
 * one worker.
 *
 * The main thread waits on the condition that (at least) one of the workers
 * has stopped working (which is indicated in the .working member of
 * struct thread_params).
 *
 * When a work thread has completed its work, it sets .working to 0 and
 * signals the main thread and waits on the condition that .data_ready
 * becomes 1.
 *
 * The main thread steals half of the work from the worker that has
 * most work left to hand it to the idle worker.
 */

struct thread_params {
	pthread_t thread;
	struct object_entry **list;
	unsigned list_size;
	unsigned remaining;
	int window;
	int depth;
	int working;
	int data_ready;
	pthread_mutex_t mutex;
	pthread_cond_t cond;
	unsigned *processed;
};

static pthread_cond_t progress_cond;

/*
 * Mutex and conditional variable can't be statically-initialized on Windows.
 */
static void init_threaded_search(void)
{
	pthread_mutex_init(&cache_mutex, NULL);
	pthread_mutex_init(&progress_mutex, NULL);
	pthread_cond_init(&progress_cond, NULL);
}

static void cleanup_threaded_search(void)
{
	pthread_cond_destroy(&progress_cond);
	pthread_mutex_destroy(&cache_mutex);
	pthread_mutex_destroy(&progress_mutex);
}

static void *threaded_find_deltas(void *arg)
{
	struct thread_params *me = arg;

	progress_lock();
	while (me->remaining) {
		progress_unlock();

		find_deltas(me->list, &me->remaining,
			    me->window, me->depth, me->processed);

		progress_lock();
		me->working = 0;
		pthread_cond_signal(&progress_cond);
		progress_unlock();

		/*
		 * We must not set ->data_ready before we wait on the
		 * condition because the main thread may have set it to 1
		 * before we get here. In order to be sure that new
		 * work is available if we see 1 in ->data_ready, it
		 * was initialized to 0 before this thread was spawned
		 * and we reset it to 0 right away.
		 */
		pthread_mutex_lock(&me->mutex);
		while (!me->data_ready)
			pthread_cond_wait(&me->cond, &me->mutex);
		me->data_ready = 0;
		pthread_mutex_unlock(&me->mutex);

		progress_lock();
	}
	progress_unlock();
	/* leave ->working 1 so that this doesn't get more work assigned */
	return NULL;
}

static void ll_find_deltas(struct object_entry **list, unsigned list_size,
			   int window, int depth, unsigned *processed)
{
	struct thread_params *p;
	int i, ret, active_threads = 0;

	init_threaded_search();

	if (delta_search_threads <= 1) {
		find_deltas(list, &list_size, window, depth, processed);
		cleanup_threaded_search();
		return;
	}
	if (progress > pack_to_stdout)
		fprintf_ln(stderr, _("Delta compression using up to %d threads"),
			   delta_search_threads);
	p = xcalloc(delta_search_threads, sizeof(*p));

	/* Partition the work amongst work threads. */
	for (i = 0; i < delta_search_threads; i++) {
		unsigned sub_size = list_size / (delta_search_threads - i);

		/* don't use too small segments or no deltas will be found */
		if (sub_size < 2*window && i+1 < delta_search_threads)
			sub_size = 0;

		p[i].window = window;
		p[i].depth = depth;
		p[i].processed = processed;
		p[i].working = 1;
		p[i].data_ready = 0;

		/* try to split chunks on "path" boundaries */
		while (sub_size && sub_size < list_size &&
		       list[sub_size]->hash &&
		       list[sub_size]->hash == list[sub_size-1]->hash)
			sub_size++;

		p[i].list = list;
		p[i].list_size = sub_size;
		p[i].remaining = sub_size;

		list += sub_size;
		list_size -= sub_size;
	}

	/* Start work threads. */
	for (i = 0; i < delta_search_threads; i++) {
		if (!p[i].list_size)
			continue;
		pthread_mutex_init(&p[i].mutex, NULL);
		pthread_cond_init(&p[i].cond, NULL);
		ret = pthread_create(&p[i].thread, NULL,
				     threaded_find_deltas, &p[i]);
		if (ret)
			die(_("unable to create thread: %s"), strerror(ret));
		active_threads++;
	}

	/*
	 * Now let's wait for work completion.  Each time a thread is done
	 * with its work, we steal half of the remaining work from the
	 * thread with the largest number of unprocessed objects and give
	 * it to that newly idle thread.  This ensure good load balancing
	 * until the remaining object list segments are simply too short
	 * to be worth splitting anymore.
	 */
	while (active_threads) {
		struct thread_params *target = NULL;
		struct thread_params *victim = NULL;
		unsigned sub_size = 0;

		progress_lock();
		for (;;) {
			for (i = 0; !target && i < delta_search_threads; i++)
				if (!p[i].working)
					target = &p[i];
			if (target)
				break;
			pthread_cond_wait(&progress_cond, &progress_mutex);
		}

		for (i = 0; i < delta_search_threads; i++)
			if (p[i].remaining > 2*window &&
			    (!victim || victim->remaining < p[i].remaining))
				victim = &p[i];
		if (victim) {
			sub_size = victim->remaining / 2;
			list = victim->list + victim->list_size - sub_size;
			while (sub_size && list[0]->hash &&
			       list[0]->hash == list[-1]->hash) {
				list++;
				sub_size--;
			}
			if (!sub_size) {
				/*
				 * It is possible for some "paths" to have
				 * so many objects that no hash boundary
				 * might be found.  Let's just steal the
				 * exact half in that case.
				 */
				sub_size = victim->remaining / 2;
				list -= sub_size;
			}
			target->list = list;
			victim->list_size -= sub_size;
			victim->remaining -= sub_size;
		}
		target->list_size = sub_size;
		target->remaining = sub_size;
		target->working = 1;
		progress_unlock();

		pthread_mutex_lock(&target->mutex);
		target->data_ready = 1;
		pthread_cond_signal(&target->cond);
		pthread_mutex_unlock(&target->mutex);

		if (!sub_size) {
			pthread_join(target->thread, NULL);
			pthread_cond_destroy(&target->cond);
			pthread_mutex_destroy(&target->mutex);
			active_threads--;
		}
	}
	cleanup_threaded_search();
	free(p);
}

static int obj_is_packed(const struct object_id *oid)
{
	return packlist_find(&to_pack, oid) ||
		(reuse_packfile_bitmap &&
		 bitmap_walk_contains(bitmap_git, reuse_packfile_bitmap, oid));
}

static void add_tag_chain(const struct object_id *oid)
{
	struct tag *tag;

	/*
	 * We catch duplicates already in add_object_entry(), but we'd
	 * prefer to do this extra check to avoid having to parse the
	 * tag at all if we already know that it's being packed (e.g., if
	 * it was included via bitmaps, we would not have parsed it
	 * previously).
	 */
	if (obj_is_packed(oid))
		return;

	tag = lookup_tag(the_repository, oid);
	while (1) {
		if (!tag || parse_tag(tag) || !tag->tagged)
			die(_("unable to pack objects reachable from tag %s"),
			    oid_to_hex(oid));

		add_object_entry(&tag->object.oid, OBJ_TAG, NULL, 0);

		if (tag->tagged->type != OBJ_TAG)
			return;

		tag = (struct tag *)tag->tagged;
	}
}

static int add_ref_tag(const char *path, const struct object_id *oid, int flag, void *cb_data)
{
	struct object_id peeled;

	if (starts_with(path, "refs/tags/") && /* is a tag? */
	    !peel_ref(path, &peeled)    && /* peelable? */
	    obj_is_packed(&peeled)) /* object packed? */
		add_tag_chain(oid);
	return 0;
}

static void prepare_pack(int window, int depth)
{
	struct object_entry **delta_list;
	uint32_t i, nr_deltas;
	unsigned n;

	if (use_delta_islands)
		resolve_tree_islands(the_repository, progress, &to_pack);

	get_object_details();

	/*
	 * If we're locally repacking then we need to be doubly careful
	 * from now on in order to make sure no stealth corruption gets
	 * propagated to the new pack.  Clients receiving streamed packs
	 * should validate everything they get anyway so no need to incur
	 * the additional cost here in that case.
	 */
	if (!pack_to_stdout)
		do_check_packed_object_crc = 1;

	if (!to_pack.nr_objects || !window || !depth)
		return;

	ALLOC_ARRAY(delta_list, to_pack.nr_objects);
	nr_deltas = n = 0;

	for (i = 0; i < to_pack.nr_objects; i++) {
		struct object_entry *entry = to_pack.objects + i;

		if (DELTA(entry))
			/* This happens if we decided to reuse existing
			 * delta from a pack.  "reuse_delta &&" is implied.
			 */
			continue;

		if (!entry->type_valid ||
		    oe_size_less_than(&to_pack, entry, 50))
			continue;

		if (entry->no_try_delta)
			continue;

		if (!entry->preferred_base) {
			nr_deltas++;
			if (oe_type(entry) < 0)
				die(_("unable to get type of object %s"),
				    oid_to_hex(&entry->idx.oid));
		} else {
			if (oe_type(entry) < 0) {
				/*
				 * This object is not found, but we
				 * don't have to include it anyway.
				 */
				continue;
			}
		}

		delta_list[n++] = entry;
	}

	if (nr_deltas && n > 1) {
		unsigned nr_done = 0;

		if (progress)
			progress_state = start_progress(_("Compressing objects"),
							nr_deltas);
		QSORT(delta_list, n, type_size_sort);
		ll_find_deltas(delta_list, n, window+1, depth, &nr_done);
		stop_progress(&progress_state);
		if (nr_done != nr_deltas)
			die(_("inconsistency with delta count"));
	}
	free(delta_list);
}

static int git_pack_config(const char *k, const char *v, void *cb)
{
	if (!strcmp(k, "pack.window")) {
		window = git_config_int(k, v);
		return 0;
	}
	if (!strcmp(k, "pack.windowmemory")) {
		window_memory_limit = git_config_ulong(k, v);
		return 0;
	}
	if (!strcmp(k, "pack.depth")) {
		depth = git_config_int(k, v);
		return 0;
	}
	if (!strcmp(k, "pack.deltacachesize")) {
		max_delta_cache_size = git_config_int(k, v);
		return 0;
	}
	if (!strcmp(k, "pack.deltacachelimit")) {
		cache_max_small_delta_size = git_config_int(k, v);
		return 0;
	}
	if (!strcmp(k, "pack.writebitmaphashcache")) {
		if (git_config_bool(k, v))
			write_bitmap_options |= BITMAP_OPT_HASH_CACHE;
		else
			write_bitmap_options &= ~BITMAP_OPT_HASH_CACHE;
	}
	if (!strcmp(k, "pack.usebitmaps")) {
		use_bitmap_index_default = git_config_bool(k, v);
		return 0;
	}
	if (!strcmp(k, "pack.allowpackreuse")) {
		allow_pack_reuse = git_config_bool(k, v);
		return 0;
	}
	if (!strcmp(k, "pack.threads")) {
		delta_search_threads = git_config_int(k, v);
		if (delta_search_threads < 0)
			die(_("invalid number of threads specified (%d)"),
			    delta_search_threads);
		if (!HAVE_THREADS && delta_search_threads != 1) {
			warning(_("no threads support, ignoring %s"), k);
			delta_search_threads = 0;
		}
		return 0;
	}
	if (!strcmp(k, "pack.indexversion")) {
		pack_idx_opts.version = git_config_int(k, v);
		if (pack_idx_opts.version > 2)
			die(_("bad pack.indexversion=%"PRIu32),
			    pack_idx_opts.version);
		return 0;
	}
	return git_default_config(k, v, cb);
}

static void read_object_list_from_stdin(void)
{
	char line[GIT_MAX_HEXSZ + 1 + PATH_MAX + 2];
	struct object_id oid;
	const char *p;

	for (;;) {
		if (!fgets(line, sizeof(line), stdin)) {
			if (feof(stdin))
				break;
			if (!ferror(stdin))
				die("BUG: fgets returned NULL, not EOF, not error!");
			if (errno != EINTR)
				die_errno("fgets");
			clearerr(stdin);
			continue;
		}
		if (line[0] == '-') {
			if (get_oid_hex(line+1, &oid))
				die(_("expected edge object ID, got garbage:\n %s"),
				    line);
			add_preferred_base(&oid);
			continue;
		}
		if (parse_oid_hex(line, &oid, &p))
			die(_("expected object ID, got garbage:\n %s"), line);

		add_preferred_base_object(p + 1);
		add_object_entry(&oid, OBJ_NONE, p + 1, 0);
	}
}

/* Remember to update object flag allocation in object.h */
#define OBJECT_ADDED (1u<<20)

static void show_commit(struct commit *commit, void *data)
{
	add_object_entry(&commit->object.oid, OBJ_COMMIT, NULL, 0);
	commit->object.flags |= OBJECT_ADDED;

	if (write_bitmap_index)
		index_commit_for_bitmap(commit);

	if (use_delta_islands)
		propagate_island_marks(commit);
}

static void show_object(struct object *obj, const char *name, void *data)
{
	add_preferred_base_object(name);
	add_object_entry(&obj->oid, obj->type, name, 0);
	obj->flags |= OBJECT_ADDED;

	if (use_delta_islands) {
		const char *p;
		unsigned depth;
		struct object_entry *ent;

		/* the empty string is a root tree, which is depth 0 */
		depth = *name ? 1 : 0;
		for (p = strchr(name, '/'); p; p = strchr(p + 1, '/'))
			depth++;

		ent = packlist_find(&to_pack, &obj->oid);
		if (ent && depth > oe_tree_depth(&to_pack, ent))
			oe_set_tree_depth(&to_pack, ent, depth);
	}
}

static void show_object__ma_allow_any(struct object *obj, const char *name, void *data)
{
	assert(arg_missing_action == MA_ALLOW_ANY);

	/*
	 * Quietly ignore ALL missing objects.  This avoids problems with
	 * staging them now and getting an odd error later.
	 */
	if (!has_object_file(&obj->oid))
		return;

	show_object(obj, name, data);
}

static void show_object__ma_allow_promisor(struct object *obj, const char *name, void *data)
{
	assert(arg_missing_action == MA_ALLOW_PROMISOR);

	/*
	 * Quietly ignore EXPECTED missing objects.  This avoids problems with
	 * staging them now and getting an odd error later.
	 */
	if (!has_object_file(&obj->oid) && is_promisor_object(&obj->oid))
		return;

	show_object(obj, name, data);
}

static int option_parse_missing_action(const struct option *opt,
				       const char *arg, int unset)
{
	assert(arg);
	assert(!unset);

	if (!strcmp(arg, "error")) {
		arg_missing_action = MA_ERROR;
		fn_show_object = show_object;
		return 0;
	}

	if (!strcmp(arg, "allow-any")) {
		arg_missing_action = MA_ALLOW_ANY;
		fetch_if_missing = 0;
		fn_show_object = show_object__ma_allow_any;
		return 0;
	}

	if (!strcmp(arg, "allow-promisor")) {
		arg_missing_action = MA_ALLOW_PROMISOR;
		fetch_if_missing = 0;
		fn_show_object = show_object__ma_allow_promisor;
		return 0;
	}

	die(_("invalid value for --missing"));
	return 0;
}

static void show_edge(struct commit *commit)
{
	add_preferred_base(&commit->object.oid);
}

struct in_pack_object {
	off_t offset;
	struct object *object;
};

struct in_pack {
	unsigned int alloc;
	unsigned int nr;
	struct in_pack_object *array;
};

static void mark_in_pack_object(struct object *object, struct packed_git *p, struct in_pack *in_pack)
{
	in_pack->array[in_pack->nr].offset = find_pack_entry_one(object->oid.hash, p);
	in_pack->array[in_pack->nr].object = object;
	in_pack->nr++;
}

/*
 * Compare the objects in the offset order, in order to emulate the
 * "git rev-list --objects" output that produced the pack originally.
 */
static int ofscmp(const void *a_, const void *b_)
{
	struct in_pack_object *a = (struct in_pack_object *)a_;
	struct in_pack_object *b = (struct in_pack_object *)b_;

	if (a->offset < b->offset)
		return -1;
	else if (a->offset > b->offset)
		return 1;
	else
		return oidcmp(&a->object->oid, &b->object->oid);
}

static void add_objects_in_unpacked_packs(void)
{
	struct packed_git *p;
	struct in_pack in_pack;
	uint32_t i;

	memset(&in_pack, 0, sizeof(in_pack));

	for (p = get_all_packs(the_repository); p; p = p->next) {
		struct object_id oid;
		struct object *o;

		if (!p->pack_local || p->pack_keep || p->pack_keep_in_core)
			continue;
		if (open_pack_index(p))
			die(_("cannot open pack index"));

		ALLOC_GROW(in_pack.array,
			   in_pack.nr + p->num_objects,
			   in_pack.alloc);

		for (i = 0; i < p->num_objects; i++) {
			nth_packed_object_id(&oid, p, i);
			o = lookup_unknown_object(&oid);
			if (!(o->flags & OBJECT_ADDED))
				mark_in_pack_object(o, p, &in_pack);
			o->flags |= OBJECT_ADDED;
		}
	}

	if (in_pack.nr) {
		QSORT(in_pack.array, in_pack.nr, ofscmp);
		for (i = 0; i < in_pack.nr; i++) {
			struct object *o = in_pack.array[i].object;
			add_object_entry(&o->oid, o->type, "", 0);
		}
	}
	free(in_pack.array);
}

static int add_loose_object(const struct object_id *oid, const char *path,
			    void *data)
{
	enum object_type type = oid_object_info(the_repository, oid, NULL);

	if (type < 0) {
		warning(_("loose object at %s could not be examined"), path);
		return 0;
	}

	add_object_entry(oid, type, "", 0);
	return 0;
}

/*
 * We actually don't even have to worry about reachability here.
 * add_object_entry will weed out duplicates, so we just add every
 * loose object we find.
 */
static void add_unreachable_loose_objects(void)
{
	for_each_loose_file_in_objdir(get_object_directory(),
				      add_loose_object,
				      NULL, NULL, NULL);
}

static int has_sha1_pack_kept_or_nonlocal(const struct object_id *oid)
{
	static struct packed_git *last_found = (void *)1;
	struct packed_git *p;

	p = (last_found != (void *)1) ? last_found :
					get_all_packs(the_repository);

	while (p) {
		if ((!p->pack_local || p->pack_keep ||
				p->pack_keep_in_core) &&
			find_pack_entry_one(oid->hash, p)) {
			last_found = p;
			return 1;
		}
		if (p == last_found)
			p = get_all_packs(the_repository);
		else
			p = p->next;
		if (p == last_found)
			p = p->next;
	}
	return 0;
}

/*
 * Store a list of sha1s that are should not be discarded
 * because they are either written too recently, or are
 * reachable from another object that was.
 *
 * This is filled by get_object_list.
 */
static struct oid_array recent_objects;

static int loosened_object_can_be_discarded(const struct object_id *oid,
					    timestamp_t mtime)
{
	if (!unpack_unreachable_expiration)
		return 0;
	if (mtime > unpack_unreachable_expiration)
		return 0;
	if (oid_array_lookup(&recent_objects, oid) >= 0)
		return 0;
	return 1;
}

static void loosen_unused_packed_objects(void)
{
	struct packed_git *p;
	uint32_t i;
	struct object_id oid;

	for (p = get_all_packs(the_repository); p; p = p->next) {
		if (!p->pack_local || p->pack_keep || p->pack_keep_in_core)
			continue;

		if (open_pack_index(p))
			die(_("cannot open pack index"));

		for (i = 0; i < p->num_objects; i++) {
			nth_packed_object_id(&oid, p, i);
			if (!packlist_find(&to_pack, &oid) &&
			    !has_sha1_pack_kept_or_nonlocal(&oid) &&
			    !loosened_object_can_be_discarded(&oid, p->mtime))
				if (force_object_loose(&oid, p->mtime))
					die(_("unable to force loose object"));
		}
	}
}

/*
 * This tracks any options which pack-reuse code expects to be on, or which a
 * reader of the pack might not understand, and which would therefore prevent
 * blind reuse of what we have on disk.
 */
static int pack_options_allow_reuse(void)
{
	return allow_pack_reuse &&
	       pack_to_stdout &&
	       !ignore_packed_keep_on_disk &&
	       !ignore_packed_keep_in_core &&
	       (!local || !have_non_local_packs) &&
	       !incremental;
}

static int get_object_list_from_bitmap(struct rev_info *revs)
{
	if (!(bitmap_git = prepare_bitmap_walk(revs, &filter_options)))
		return -1;

	if (pack_options_allow_reuse() &&
	    !reuse_partial_packfile_from_bitmap(
			bitmap_git,
			&reuse_packfile,
			&reuse_packfile_objects,
			&reuse_packfile_bitmap)) {
		assert(reuse_packfile_objects);
		nr_result += reuse_packfile_objects;
		display_progress(progress_state, nr_result);
	}

	traverse_bitmap_commit_list(bitmap_git, revs,
				    &add_object_entry_from_bitmap);
	return 0;
}

static void record_recent_object(struct object *obj,
				 const char *name,
				 void *data)
{
	oid_array_append(&recent_objects, &obj->oid);
}

static void record_recent_commit(struct commit *commit, void *data)
{
	oid_array_append(&recent_objects, &commit->object.oid);
}

static void get_object_list(int ac, const char **av)
{
	struct rev_info revs;
	struct setup_revision_opt s_r_opt = {
		.allow_exclude_promisor_objects = 1,
	};
	char line[1000];
	int flags = 0;
	int save_warning;

	repo_init_revisions(the_repository, &revs, NULL);
	save_commit_buffer = 0;
	setup_revisions(ac, av, &revs, &s_r_opt);

	/* make sure shallows are read */
	is_repository_shallow(the_repository);

	save_warning = warn_on_object_refname_ambiguity;
	warn_on_object_refname_ambiguity = 0;

	while (fgets(line, sizeof(line), stdin) != NULL) {
		int len = strlen(line);
		if (len && line[len - 1] == '\n')
			line[--len] = 0;
		if (!len)
			break;
		if (*line == '-') {
			if (!strcmp(line, "--not")) {
				flags ^= UNINTERESTING;
				write_bitmap_index = 0;
				continue;
			}
			if (starts_with(line, "--shallow ")) {
				struct object_id oid;
				if (get_oid_hex(line + 10, &oid))
					die("not an SHA-1 '%s'", line + 10);
				register_shallow(the_repository, &oid);
				use_bitmap_index = 0;
				continue;
			}
			die(_("not a rev '%s'"), line);
		}
		if (handle_revision_arg(line, &revs, flags, REVARG_CANNOT_BE_FILENAME))
			die(_("bad revision '%s'"), line);
	}

	warn_on_object_refname_ambiguity = save_warning;

	if (use_bitmap_index && !get_object_list_from_bitmap(&revs))
		return;

	if (use_delta_islands)
		load_delta_islands(the_repository, progress);

	if (prepare_revision_walk(&revs))
		die(_("revision walk setup failed"));
	mark_edges_uninteresting(&revs, show_edge, sparse);

	if (!fn_show_object)
		fn_show_object = show_object;
	traverse_commit_list_filtered(&filter_options, &revs,
				      show_commit, fn_show_object, NULL,
				      NULL);

	if (unpack_unreachable_expiration) {
		revs.ignore_missing_links = 1;
		if (add_unseen_recent_objects_to_traversal(&revs,
				unpack_unreachable_expiration))
			die(_("unable to add recent objects"));
		if (prepare_revision_walk(&revs))
			die(_("revision walk setup failed"));
		traverse_commit_list(&revs, record_recent_commit,
				     record_recent_object, NULL);
	}

	if (keep_unreachable)
		add_objects_in_unpacked_packs();
	if (pack_loose_unreachable)
		add_unreachable_loose_objects();
	if (unpack_unreachable)
		loosen_unused_packed_objects();

	oid_array_clear(&recent_objects);
}

static void add_extra_kept_packs(const struct string_list *names)
{
	struct packed_git *p;

	if (!names->nr)
		return;

	for (p = get_all_packs(the_repository); p; p = p->next) {
		const char *name = basename(p->pack_name);
		int i;

		if (!p->pack_local)
			continue;

		for (i = 0; i < names->nr; i++)
			if (!fspathcmp(name, names->items[i].string))
				break;

		if (i < names->nr) {
			p->pack_keep_in_core = 1;
			ignore_packed_keep_in_core = 1;
			continue;
		}
	}
}

static int option_parse_index_version(const struct option *opt,
				      const char *arg, int unset)
{
	char *c;
	const char *val = arg;

	BUG_ON_OPT_NEG(unset);

	pack_idx_opts.version = strtoul(val, &c, 10);
	if (pack_idx_opts.version > 2)
		die(_("unsupported index version %s"), val);
	if (*c == ',' && c[1])
		pack_idx_opts.off32_limit = strtoul(c+1, &c, 0);
	if (*c || pack_idx_opts.off32_limit & 0x80000000)
		die(_("bad index version '%s'"), val);
	return 0;
}

static int option_parse_unpack_unreachable(const struct option *opt,
					   const char *arg, int unset)
{
	if (unset) {
		unpack_unreachable = 0;
		unpack_unreachable_expiration = 0;
	}
	else {
		unpack_unreachable = 1;
		if (arg)
			unpack_unreachable_expiration = approxidate(arg);
	}
	return 0;
}

int cmd_pack_objects(int argc, const char **argv, const char *prefix)
{
	int use_internal_rev_list = 0;
	int shallow = 0;
	int all_progress_implied = 0;
	struct argv_array rp = ARGV_ARRAY_INIT;
	int rev_list_unpacked = 0, rev_list_all = 0, rev_list_reflog = 0;
	int rev_list_index = 0;
	struct string_list keep_pack_list = STRING_LIST_INIT_NODUP;
	struct option pack_objects_options[] = {
		OPT_SET_INT('q', "quiet", &progress,
			    N_("do not show progress meter"), 0),
		OPT_SET_INT(0, "progress", &progress,
			    N_("show progress meter"), 1),
		OPT_SET_INT(0, "all-progress", &progress,
			    N_("show progress meter during object writing phase"), 2),
		OPT_BOOL(0, "all-progress-implied",
			 &all_progress_implied,
			 N_("similar to --all-progress when progress meter is shown")),
		{ OPTION_CALLBACK, 0, "index-version", NULL, N_("<version>[,<offset>]"),
		  N_("write the pack index file in the specified idx format version"),
		  PARSE_OPT_NONEG, option_parse_index_version },
		OPT_MAGNITUDE(0, "max-pack-size", &pack_size_limit,
			      N_("maximum size of each output pack file")),
		OPT_BOOL(0, "local", &local,
			 N_("ignore borrowed objects from alternate object store")),
		OPT_BOOL(0, "incremental", &incremental,
			 N_("ignore packed objects")),
		OPT_INTEGER(0, "window", &window,
			    N_("limit pack window by objects")),
		OPT_MAGNITUDE(0, "window-memory", &window_memory_limit,
			      N_("limit pack window by memory in addition to object limit")),
		OPT_INTEGER(0, "depth", &depth,
			    N_("maximum length of delta chain allowed in the resulting pack")),
		OPT_BOOL(0, "reuse-delta", &reuse_delta,
			 N_("reuse existing deltas")),
		OPT_BOOL(0, "reuse-object", &reuse_object,
			 N_("reuse existing objects")),
		OPT_BOOL(0, "delta-base-offset", &allow_ofs_delta,
			 N_("use OFS_DELTA objects")),
		OPT_INTEGER(0, "threads", &delta_search_threads,
			    N_("use threads when searching for best delta matches")),
		OPT_BOOL(0, "non-empty", &non_empty,
			 N_("do not create an empty pack output")),
		OPT_BOOL(0, "revs", &use_internal_rev_list,
			 N_("read revision arguments from standard input")),
		OPT_SET_INT_F(0, "unpacked", &rev_list_unpacked,
			      N_("limit the objects to those that are not yet packed"),
			      1, PARSE_OPT_NONEG),
		OPT_SET_INT_F(0, "all", &rev_list_all,
			      N_("include objects reachable from any reference"),
			      1, PARSE_OPT_NONEG),
		OPT_SET_INT_F(0, "reflog", &rev_list_reflog,
			      N_("include objects referred by reflog entries"),
			      1, PARSE_OPT_NONEG),
		OPT_SET_INT_F(0, "indexed-objects", &rev_list_index,
			      N_("include objects referred to by the index"),
			      1, PARSE_OPT_NONEG),
		OPT_BOOL(0, "stdout", &pack_to_stdout,
			 N_("output pack to stdout")),
		OPT_BOOL(0, "include-tag", &include_tag,
			 N_("include tag objects that refer to objects to be packed")),
		OPT_BOOL(0, "keep-unreachable", &keep_unreachable,
			 N_("keep unreachable objects")),
		OPT_BOOL(0, "pack-loose-unreachable", &pack_loose_unreachable,
			 N_("pack loose unreachable objects")),
		{ OPTION_CALLBACK, 0, "unpack-unreachable", NULL, N_("time"),
		  N_("unpack unreachable objects newer than <time>"),
		  PARSE_OPT_OPTARG, option_parse_unpack_unreachable },
		OPT_BOOL(0, "sparse", &sparse,
			 N_("use the sparse reachability algorithm")),
		OPT_BOOL(0, "thin", &thin,
			 N_("create thin packs")),
		OPT_BOOL(0, "shallow", &shallow,
			 N_("create packs suitable for shallow fetches")),
		OPT_BOOL(0, "honor-pack-keep", &ignore_packed_keep_on_disk,
			 N_("ignore packs that have companion .keep file")),
		OPT_STRING_LIST(0, "keep-pack", &keep_pack_list, N_("name"),
				N_("ignore this pack")),
		OPT_INTEGER(0, "compression", &pack_compression_level,
			    N_("pack compression level")),
		OPT_SET_INT(0, "keep-true-parents", &grafts_replace_parents,
			    N_("do not hide commits by grafts"), 0),
		OPT_BOOL(0, "use-bitmap-index", &use_bitmap_index,
			 N_("use a bitmap index if available to speed up counting objects")),
		OPT_SET_INT(0, "write-bitmap-index", &write_bitmap_index,
			    N_("write a bitmap index together with the pack index"),
			    WRITE_BITMAP_TRUE),
		OPT_SET_INT_F(0, "write-bitmap-index-quiet",
			      &write_bitmap_index,
			      N_("write a bitmap index if possible"),
			      WRITE_BITMAP_QUIET, PARSE_OPT_HIDDEN),
		OPT_PARSE_LIST_OBJECTS_FILTER(&filter_options),
		{ OPTION_CALLBACK, 0, "missing", NULL, N_("action"),
		  N_("handling for missing objects"), PARSE_OPT_NONEG,
		  option_parse_missing_action },
		OPT_BOOL(0, "exclude-promisor-objects", &exclude_promisor_objects,
			 N_("do not pack objects in promisor packfiles")),
		OPT_BOOL(0, "delta-islands", &use_delta_islands,
			 N_("respect islands during delta compression")),
		OPT_END(),
	};

	if (DFS_NUM_STATES > (1 << OE_DFS_STATE_BITS))
		BUG("too many dfs states, increase OE_DFS_STATE_BITS");

	read_replace_refs = 0;

	sparse = git_env_bool("GIT_TEST_PACK_SPARSE", 0);
	prepare_repo_settings(the_repository);
	if (!sparse && the_repository->settings.pack_use_sparse != -1)
		sparse = the_repository->settings.pack_use_sparse;

	reset_pack_idx_option(&pack_idx_opts);
	git_config(git_pack_config, NULL);

	progress = isatty(2);
	argc = parse_options(argc, argv, prefix, pack_objects_options,
			     pack_usage, 0);

	if (argc) {
		base_name = argv[0];
		argc--;
	}
	if (pack_to_stdout != !base_name || argc)
		usage_with_options(pack_usage, pack_objects_options);

	if (depth >= (1 << OE_DEPTH_BITS)) {
		warning(_("delta chain depth %d is too deep, forcing %d"),
			depth, (1 << OE_DEPTH_BITS) - 1);
		depth = (1 << OE_DEPTH_BITS) - 1;
	}
	if (cache_max_small_delta_size >= (1U << OE_Z_DELTA_BITS)) {
		warning(_("pack.deltaCacheLimit is too high, forcing %d"),
			(1U << OE_Z_DELTA_BITS) - 1);
		cache_max_small_delta_size = (1U << OE_Z_DELTA_BITS) - 1;
	}

	argv_array_push(&rp, "pack-objects");
	if (thin) {
		use_internal_rev_list = 1;
		argv_array_push(&rp, shallow
				? "--objects-edge-aggressive"
				: "--objects-edge");
	} else
		argv_array_push(&rp, "--objects");

	if (rev_list_all) {
		use_internal_rev_list = 1;
		argv_array_push(&rp, "--all");
	}
	if (rev_list_reflog) {
		use_internal_rev_list = 1;
		argv_array_push(&rp, "--reflog");
	}
	if (rev_list_index) {
		use_internal_rev_list = 1;
		argv_array_push(&rp, "--indexed-objects");
	}
	if (rev_list_unpacked) {
		use_internal_rev_list = 1;
		argv_array_push(&rp, "--unpacked");
	}

	if (exclude_promisor_objects) {
		use_internal_rev_list = 1;
		fetch_if_missing = 0;
		argv_array_push(&rp, "--exclude-promisor-objects");
	}
	if (unpack_unreachable || keep_unreachable || pack_loose_unreachable)
		use_internal_rev_list = 1;

	if (!reuse_object)
		reuse_delta = 0;
	if (pack_compression_level == -1)
		pack_compression_level = Z_DEFAULT_COMPRESSION;
	else if (pack_compression_level < 0 || pack_compression_level > Z_BEST_COMPRESSION)
		die(_("bad pack compression level %d"), pack_compression_level);

	if (!delta_search_threads)	/* --threads=0 means autodetect */
		delta_search_threads = online_cpus();

	if (!HAVE_THREADS && delta_search_threads != 1)
		warning(_("no threads support, ignoring --threads"));
	if (!pack_to_stdout && !pack_size_limit)
		pack_size_limit = pack_size_limit_cfg;
	if (pack_to_stdout && pack_size_limit)
		die(_("--max-pack-size cannot be used to build a pack for transfer"));
	if (pack_size_limit && pack_size_limit < 1024*1024) {
		warning(_("minimum pack size limit is 1 MiB"));
		pack_size_limit = 1024*1024;
	}

	if (!pack_to_stdout && thin)
		die(_("--thin cannot be used to build an indexable pack"));

	if (keep_unreachable && unpack_unreachable)
		die(_("--keep-unreachable and --unpack-unreachable are incompatible"));
	if (!rev_list_all || !rev_list_reflog || !rev_list_index)
		unpack_unreachable_expiration = 0;

	if (filter_options.choice) {
		if (!pack_to_stdout)
			die(_("cannot use --filter without --stdout"));
	}

	/*
	 * "soft" reasons not to use bitmaps - for on-disk repack by default we want
	 *
	 * - to produce good pack (with bitmap index not-yet-packed objects are
	 *   packed in suboptimal order).
	 *
	 * - to use more robust pack-generation codepath (avoiding possible
	 *   bugs in bitmap code and possible bitmap index corruption).
	 */
	if (!pack_to_stdout)
		use_bitmap_index_default = 0;

	if (use_bitmap_index < 0)
		use_bitmap_index = use_bitmap_index_default;

	/* "hard" reasons not to use bitmaps; these just won't work at all */
	if (!use_internal_rev_list || (!pack_to_stdout && write_bitmap_index) || is_repository_shallow(the_repository))
		use_bitmap_index = 0;

	if (pack_to_stdout || !rev_list_all)
		write_bitmap_index = 0;

	if (use_delta_islands)
		argv_array_push(&rp, "--topo-order");

	if (progress && all_progress_implied)
		progress = 2;

	add_extra_kept_packs(&keep_pack_list);
	if (ignore_packed_keep_on_disk) {
		struct packed_git *p;
		for (p = get_all_packs(the_repository); p; p = p->next)
			if (p->pack_local && p->pack_keep)
				break;
		if (!p) /* no keep-able packs found */
			ignore_packed_keep_on_disk = 0;
	}
	if (local) {
		/*
		 * unlike ignore_packed_keep_on_disk above, we do not
		 * want to unset "local" based on looking at packs, as
		 * it also covers non-local objects
		 */
		struct packed_git *p;
		for (p = get_all_packs(the_repository); p; p = p->next) {
			if (!p->pack_local) {
				have_non_local_packs = 1;
				break;
			}
		}
	}

	trace2_region_enter("pack-objects", "enumerate-objects",
			    the_repository);
	prepare_packing_data(the_repository, &to_pack);

	if (progress)
		progress_state = start_progress(_("Enumerating objects"), 0);
	if (!use_internal_rev_list)
		read_object_list_from_stdin();
	else {
		get_object_list(rp.argc, rp.argv);
		argv_array_clear(&rp);
	}
	cleanup_preferred_base();
	if (include_tag && nr_result)
		for_each_ref(add_ref_tag, NULL);
	stop_progress(&progress_state);
	trace2_region_leave("pack-objects", "enumerate-objects",
			    the_repository);

	if (non_empty && !nr_result)
		return 0;
	if (nr_result) {
		trace2_region_enter("pack-objects", "prepare-pack",
				    the_repository);
		prepare_pack(window, depth);
		trace2_region_leave("pack-objects", "prepare-pack",
				    the_repository);
	}

	trace2_region_enter("pack-objects", "write-pack-file", the_repository);
	write_pack_file();
	trace2_region_leave("pack-objects", "write-pack-file", the_repository);

	if (progress)
		fprintf_ln(stderr,
			   _("Total %"PRIu32" (delta %"PRIu32"),"
			     " reused %"PRIu32" (delta %"PRIu32"),"
			     " pack-reused %"PRIu32),
			   written, written_delta, reused, reused_delta,
			   reuse_packfile_objects);
	return 0;
}<|MERGE_RESOLUTION|>--- conflicted
+++ resolved
@@ -880,11 +880,7 @@
 			len = encode_in_pack_object_header(header, sizeof(header),
 							   OBJ_REF_DELTA, size);
 			hashwrite(out, header, len);
-<<<<<<< HEAD
-			hashwrite(out, base_oid.hash, 20);
-=======
-			hashwrite(out, base_sha1, the_hash_algo->rawsz);
->>>>>>> 1bdca816
+			hashwrite(out, base_oid.hash, the_hash_algo->rawsz);
 			copy_pack_data(out, reuse_packfile, w_curs, cur, next - cur);
 			return;
 		}
