#!/bin/sh
#
# Copyright (c) 2005 Amos Waterland
#

test_description='git branch assorted tests'

GIT_TEST_DEFAULT_INITIAL_BRANCH_NAME=main
export GIT_TEST_DEFAULT_INITIAL_BRANCH_NAME

. ./test-lib.sh
. "$TEST_DIRECTORY"/lib-rebase.sh

test_expect_success 'prepare a trivial repository' '
	echo Hello >A &&
	git update-index --add A &&
	git commit -m "Initial commit." &&
	git branch -M main &&
	echo World >>A &&
	git update-index --add A &&
	git commit -m "Second commit." &&
	HEAD=$(git rev-parse --verify HEAD)
'

test_expect_success 'git branch --help should not have created a bogus branch' '
	test_might_fail git branch --man --help </dev/null >/dev/null 2>&1 &&
	test_path_is_missing .git/refs/heads/--help
'

test_expect_success 'branch -h in broken repository' '
	mkdir broken &&
	(
		cd broken &&
		git init -b main &&
		>.git/refs/heads/main &&
		test_expect_code 129 git branch -h >usage 2>&1
	) &&
	test_i18ngrep "[Uu]sage" broken/usage
'

test_expect_success 'git branch abc should create a branch' '
	git branch abc && test_path_is_file .git/refs/heads/abc
'

test_expect_success 'git branch a/b/c should create a branch' '
	git branch a/b/c && test_path_is_file .git/refs/heads/a/b/c
'

test_expect_success 'git branch mb main... should create a branch' '
	git branch mb main... && test_path_is_file .git/refs/heads/mb
'

test_expect_success 'git branch HEAD should fail' '
	test_must_fail git branch HEAD
'

cat >expect <<EOF
$ZERO_OID $HEAD $GIT_COMMITTER_NAME <$GIT_COMMITTER_EMAIL> 1117150200 +0000	branch: Created from main
EOF
test_expect_success 'git branch --create-reflog d/e/f should create a branch and a log' '
	GIT_COMMITTER_DATE="2005-05-26 23:30" \
	git -c core.logallrefupdates=false branch --create-reflog d/e/f &&
	test_path_is_file .git/refs/heads/d/e/f &&
	test_path_is_file .git/logs/refs/heads/d/e/f &&
	test_cmp expect .git/logs/refs/heads/d/e/f
'

test_expect_success 'git branch -d d/e/f should delete a branch and a log' '
	git branch -d d/e/f &&
	test_path_is_missing .git/refs/heads/d/e/f &&
	test_must_fail git reflog exists refs/heads/d/e/f
'

test_expect_success 'git branch j/k should work after branch j has been deleted' '
	git branch j &&
	git branch -d j &&
	git branch j/k
'

test_expect_success 'git branch l should work after branch l/m has been deleted' '
	git branch l/m &&
	git branch -d l/m &&
	git branch l
'

test_expect_success 'git branch -m dumps usage' '
	test_expect_code 128 git branch -m 2>err &&
	test_i18ngrep "branch name required" err
'

test_expect_success 'git branch -m m broken_symref should work' '
	test_when_finished "git branch -D broken_symref" &&
	git branch --create-reflog m &&
	git symbolic-ref refs/heads/broken_symref refs/heads/i_am_broken &&
	git branch -m m broken_symref &&
	git reflog exists refs/heads/broken_symref &&
	test_must_fail git reflog exists refs/heads/i_am_broken
'

test_expect_success 'git branch -m m m/m should work' '
	git branch --create-reflog m &&
	git branch -m m m/m &&
	git reflog exists refs/heads/m/m
'

test_expect_success 'git branch -m n/n n should work' '
	git branch --create-reflog n/n &&
	git branch -m n/n n &&
	git reflog exists refs/heads/n
'

# The topmost entry in reflog for branch bbb is about branch creation.
# Hence, we compare bbb@{1} (instead of bbb@{0}) with aaa@{0}.

test_expect_success 'git branch -m bbb should rename checked out branch' '
	test_when_finished git branch -D bbb &&
	test_when_finished git checkout main &&
	git checkout -b aaa &&
	git commit --allow-empty -m "a new commit" &&
	git rev-parse aaa@{0} >expect &&
	git branch -m bbb &&
	git rev-parse bbb@{1} >actual &&
	test_cmp expect actual &&
	git symbolic-ref HEAD >actual &&
	echo refs/heads/bbb >expect &&
	test_cmp expect actual
'

test_expect_success 'renaming checked out branch works with d/f conflict' '
	test_when_finished "git branch -D foo/bar || git branch -D foo" &&
	test_when_finished git checkout main &&
	git checkout -b foo &&
	git branch -m foo/bar &&
	git symbolic-ref HEAD >actual &&
	echo refs/heads/foo/bar >expect &&
	test_cmp expect actual
'

test_expect_success 'git branch -m o/o o should fail when o/p exists' '
	git branch o/o &&
	git branch o/p &&
	test_must_fail git branch -m o/o o
'

test_expect_success 'git branch -m o/q o/p should fail when o/p exists' '
	git branch o/q &&
	test_must_fail git branch -m o/q o/p
'

test_expect_success 'git branch -M o/q o/p should work when o/p exists' '
	git branch -M o/q o/p
'

test_expect_success 'git branch -m -f o/q o/p should work when o/p exists' '
	git branch o/q &&
	git branch -m -f o/q o/p
'

test_expect_success 'git branch -m q r/q should fail when r exists' '
	git branch q &&
	git branch r &&
	test_must_fail git branch -m q r/q
'

test_expect_success 'git branch -M foo bar should fail when bar is checked out' '
	git branch bar &&
	git checkout -b foo &&
	test_must_fail git branch -M bar foo
'

test_expect_success 'git branch -M foo bar should fail when bar is checked out in worktree' '
	git branch -f bar &&
	test_when_finished "git worktree remove wt && git branch -D wt" &&
	git worktree add wt &&
	test_must_fail git branch -M bar wt
'

test_expect_success 'git branch -M baz bam should succeed when baz is checked out' '
	git checkout -b baz &&
	git branch bam &&
	git branch -M baz bam &&
	test $(git rev-parse --abbrev-ref HEAD) = bam
'

test_expect_success 'git branch -M baz bam should add entries to .git/logs/HEAD' '
	msg="Branch: renamed refs/heads/baz to refs/heads/bam" &&
	grep " 0\{40\}.*$msg$" .git/logs/HEAD &&
	grep "^0\{40\}.*$msg$" .git/logs/HEAD
'

test_expect_success 'git branch -M should leave orphaned HEAD alone' '
	git init -b main orphan &&
	(
		cd orphan &&
		test_commit initial &&
		git checkout --orphan lonely &&
		grep lonely .git/HEAD &&
		test_path_is_missing .git/refs/head/lonely &&
		git branch -M main mistress &&
		grep lonely .git/HEAD
	)
'

test_expect_success 'resulting reflog can be shown by log -g' '
	oid=$(git rev-parse HEAD) &&
	cat >expect <<-EOF &&
	HEAD@{0} $oid $msg
	HEAD@{2} $oid checkout: moving from foo to baz
	EOF
	git log -g --format="%gd %H %gs" -2 HEAD >actual &&
	test_cmp expect actual
'

test_expect_success 'git branch -M baz bam should succeed when baz is checked out as linked working tree' '
	git checkout main &&
	git worktree add -b baz bazdir &&
	git worktree add -f bazdir2 baz &&
	git branch -M baz bam &&
	test $(git -C bazdir rev-parse --abbrev-ref HEAD) = bam &&
	test $(git -C bazdir2 rev-parse --abbrev-ref HEAD) = bam &&
	rm -r bazdir bazdir2 &&
	git worktree prune
'

test_expect_success 'git branch -M baz bam should succeed within a worktree in which baz is checked out' '
	git checkout -b baz &&
	git worktree add -f bazdir baz &&
	(
		cd bazdir &&
		git branch -M baz bam &&
		test $(git rev-parse --abbrev-ref HEAD) = bam
	) &&
	test $(git rev-parse --abbrev-ref HEAD) = bam &&
	rm -r bazdir &&
	git worktree prune
'

test_expect_success 'git branch -M main should work when main is checked out' '
	git checkout main &&
	git branch -M main
'

test_expect_success 'git branch -M main main should work when main is checked out' '
	git checkout main &&
	git branch -M main main
'

test_expect_success 'git branch -M topic topic should work when main is checked out' '
	git checkout main &&
	git branch topic &&
	git branch -M topic topic
'

test_expect_success 'git branch -v -d t should work' '
	git branch t &&
	git rev-parse --verify refs/heads/t &&
	git branch -v -d t &&
	test_must_fail git rev-parse --verify refs/heads/t
'

test_expect_success 'git branch -v -m t s should work' '
	git branch t &&
	git rev-parse --verify refs/heads/t &&
	git branch -v -m t s &&
	test_must_fail git rev-parse --verify refs/heads/t &&
	git rev-parse --verify refs/heads/s &&
	git branch -d s
'

test_expect_success 'git branch -m -d t s should fail' '
	git branch t &&
	git rev-parse refs/heads/t &&
	test_must_fail git branch -m -d t s &&
	git branch -d t &&
	test_must_fail git rev-parse refs/heads/t
'

test_expect_success 'git branch --list -d t should fail' '
	git branch t &&
	git rev-parse refs/heads/t &&
	test_must_fail git branch --list -d t &&
	git branch -d t &&
	test_must_fail git rev-parse refs/heads/t
'

test_expect_success 'deleting checked-out branch from repo that is a submodule' '
	test_when_finished "rm -rf repo1 repo2" &&

	git init repo1 &&
	git init repo1/sub &&
	test_commit -C repo1/sub x &&
	git -C repo1 submodule add ./sub &&
	git -C repo1 commit -m "adding sub" &&

	git clone --recurse-submodules repo1 repo2 &&
	git -C repo2/sub checkout -b work &&
	test_must_fail git -C repo2/sub branch -D work
'

test_expect_success 'bare main worktree has HEAD at branch deleted by secondary worktree' '
	test_when_finished "rm -rf nonbare base secondary" &&

	git init -b main nonbare &&
	test_commit -C nonbare x &&
	git clone --bare nonbare bare &&
	git -C bare worktree add --detach ../secondary main &&
	git -C secondary branch -D main
'

test_expect_success 'git branch --list -v with --abbrev' '
	test_when_finished "git branch -D t" &&
	git branch t &&
	git branch -v --list t >actual.default &&
	git branch -v --list --abbrev t >actual.abbrev &&
	test_cmp actual.default actual.abbrev &&

	git branch -v --list --no-abbrev t >actual.noabbrev &&
	git branch -v --list --abbrev=0 t >actual.0abbrev &&
	git -c core.abbrev=no branch -v --list t >actual.noabbrev-conf &&
	test_cmp actual.noabbrev actual.0abbrev &&
	test_cmp actual.noabbrev actual.noabbrev-conf &&

	git branch -v --list --abbrev=36 t >actual.36abbrev &&
	# how many hexdigits are used?
	read name objdefault rest <actual.abbrev &&
	read name obj36 rest <actual.36abbrev &&
	objfull=$(git rev-parse --verify t) &&

	# are we really getting abbreviations?
	test "$obj36" != "$objdefault" &&
	expr "$obj36" : "$objdefault" >/dev/null &&
	test "$objfull" != "$obj36" &&
	expr "$objfull" : "$obj36" >/dev/null

'

test_expect_success 'git branch --column' '
	COLUMNS=81 git branch --column=column >actual &&
	cat >expect <<\EOF &&
  a/b/c   bam     foo     l     * main    n       o/p     r
  abc     bar     j/k     m/m     mb      o/o     q       topic
EOF
	test_cmp expect actual
'

test_expect_success 'git branch --column with an extremely long branch name' '
	long=this/is/a/part/of/long/branch/name &&
	long=z$long/$long/$long/$long &&
	test_when_finished "git branch -d $long" &&
	git branch $long &&
	COLUMNS=80 git branch --column=column >actual &&
	cat >expect <<EOF &&
  a/b/c
  abc
  bam
  bar
  foo
  j/k
  l
  m/m
* main
  mb
  n
  o/o
  o/p
  q
  r
  topic
  $long
EOF
	test_cmp expect actual
'

test_expect_success 'git branch with column.*' '
	git config column.ui column &&
	git config column.branch "dense" &&
	COLUMNS=80 git branch >actual &&
	git config --unset column.branch &&
	git config --unset column.ui &&
	cat >expect <<\EOF &&
  a/b/c   bam   foo   l   * main   n     o/p   r
  abc     bar   j/k   m/m   mb     o/o   q     topic
EOF
	test_cmp expect actual
'

test_expect_success 'git branch --column -v should fail' '
	test_must_fail git branch --column -v
'

test_expect_success 'git branch -v with column.ui ignored' '
	git config column.ui column &&
	COLUMNS=80 git branch -v | cut -c -8 | sed "s/ *$//" >actual &&
	git config --unset column.ui &&
	cat >expect <<\EOF &&
  a/b/c
  abc
  bam
  bar
  foo
  j/k
  l
  m/m
* main
  mb
  n
  o/o
  o/p
  q
  r
  topic
EOF
	test_cmp expect actual
'

mv .git/config .git/config-saved

test_expect_success SHA1 'git branch -m q q2 without config should succeed' '
	git branch -m q q2 &&
	git branch -m q2 q
'

mv .git/config-saved .git/config

git config branch.s/s.dummy Hello

test_expect_success 'git branch -m s/s s should work when s/t is deleted' '
	git branch --create-reflog s/s &&
	git reflog exists refs/heads/s/s &&
	git branch --create-reflog s/t &&
	git reflog exists refs/heads/s/t &&
	git branch -d s/t &&
	git branch -m s/s s &&
	git reflog exists refs/heads/s
'

test_expect_success 'config information was renamed, too' '
	test $(git config branch.s.dummy) = Hello &&
	test_must_fail git config branch.s/s.dummy
'

test_expect_success 'git branch -m correctly renames multiple config sections' '
	test_when_finished "git checkout main" &&
	git checkout -b source main &&

	# Assert that a config file with multiple config sections has
	# those sections preserved...
	cat >expect <<-\EOF &&
	branch.dest.key1=value1
	some.gar.b=age
	branch.dest.key2=value2
	EOF
	cat >config.branch <<\EOF &&
;; Note the lack of -\EOF above & mixed indenting here. This is
;; intentional, we are also testing that the formatting of copied
;; sections is preserved.

;; Comment for source. Tabs
[branch "source"]
	;; Comment for the source value
	key1 = value1
;; Comment for some.gar. Spaces
[some "gar"]
    ;; Comment for the some.gar value
    b = age
;; Comment for source, again. Mixed tabs/spaces.
[branch "source"]
    ;; Comment for the source value, again
	key2 = value2
EOF
	cat config.branch >>.git/config &&
	git branch -m source dest &&
	git config -f .git/config -l | grep -F -e source -e dest -e some.gar >actual &&
	test_cmp expect actual &&

	# ...and that the comments for those sections are also
	# preserved.
	cat config.branch | sed "s/\"source\"/\"dest\"/" >expect &&
	sed -n -e "/Note the lack/,\$p" .git/config >actual &&
	test_cmp expect actual
'

test_expect_success 'git branch -c dumps usage' '
	test_expect_code 128 git branch -c 2>err &&
	test_i18ngrep "branch name required" err
'

test_expect_success 'git branch --copy dumps usage' '
	test_expect_code 128 git branch --copy 2>err &&
	test_i18ngrep "branch name required" err
'

test_expect_success 'git branch -c d e should work' '
	git branch --create-reflog d &&
	git reflog exists refs/heads/d &&
	git config branch.d.dummy Hello &&
	git branch -c d e &&
	git reflog exists refs/heads/d &&
	git reflog exists refs/heads/e &&
	echo Hello >expect &&
	git config branch.e.dummy >actual &&
	test_cmp expect actual &&
	echo Hello >expect &&
	git config branch.d.dummy >actual &&
	test_cmp expect actual
'

test_expect_success 'git branch --copy is a synonym for -c' '
	git branch --create-reflog copy &&
	git reflog exists refs/heads/copy &&
	git config branch.copy.dummy Hello &&
	git branch --copy copy copy-to &&
	git reflog exists refs/heads/copy &&
	git reflog exists refs/heads/copy-to &&
	echo Hello >expect &&
	git config branch.copy.dummy >actual &&
	test_cmp expect actual &&
	echo Hello >expect &&
	git config branch.copy-to.dummy >actual &&
	test_cmp expect actual
'

test_expect_success 'git branch -c ee ef should copy ee to create branch ef' '
	git checkout -b ee &&
	git reflog exists refs/heads/ee &&
	git config branch.ee.dummy Hello &&
	git branch -c ee ef &&
	git reflog exists refs/heads/ee &&
	git reflog exists refs/heads/ef &&
	test $(git config branch.ee.dummy) = Hello &&
	test $(git config branch.ef.dummy) = Hello &&
	test $(git rev-parse --abbrev-ref HEAD) = ee
'

test_expect_success 'git branch -c f/f g/g should work' '
	git branch --create-reflog f/f &&
	git reflog exists refs/heads/f/f &&
	git config branch.f/f.dummy Hello &&
	git branch -c f/f g/g &&
	git reflog exists refs/heads/f/f &&
	git reflog exists refs/heads/g/g &&
	test $(git config branch.f/f.dummy) = Hello &&
	test $(git config branch.g/g.dummy) = Hello
'

test_expect_success 'git branch -c m2 m2 should work' '
	git branch --create-reflog m2 &&
	git reflog exists refs/heads/m2 &&
	git config branch.m2.dummy Hello &&
	git branch -c m2 m2 &&
	git reflog exists refs/heads/m2 &&
	test $(git config branch.m2.dummy) = Hello
'

test_expect_success 'git branch -c zz zz/zz should fail' '
	git branch --create-reflog zz &&
	git reflog exists refs/heads/zz &&
	test_must_fail git branch -c zz zz/zz
'

test_expect_success 'git branch -c b/b b should fail' '
	git branch --create-reflog b/b &&
	test_must_fail git branch -c b/b b
'

test_expect_success 'git branch -C o/q o/p should work when o/p exists' '
	git branch --create-reflog o/q &&
	git reflog exists refs/heads/o/q &&
	git reflog exists refs/heads/o/p &&
	git branch -C o/q o/p
'

test_expect_success 'git branch -c -f o/q o/p should work when o/p exists' '
	git reflog exists refs/heads/o/q &&
	git reflog exists refs/heads/o/p &&
	git branch -c -f o/q o/p
'

test_expect_success 'git branch -c qq rr/qq should fail when rr exists' '
	git branch qq &&
	git branch rr &&
	test_must_fail git branch -c qq rr/qq
'

test_expect_success 'git branch -C b1 b2 should fail when b2 is checked out' '
	git branch b1 &&
	git checkout -b b2 &&
	test_must_fail git branch -C b1 b2
'

test_expect_success 'git branch -C c1 c2 should succeed when c1 is checked out' '
	git checkout -b c1 &&
	git branch c2 &&
	git branch -C c1 c2 &&
	test $(git rev-parse --abbrev-ref HEAD) = c1
'

test_expect_success 'git branch -C c1 c2 should never touch HEAD' '
	msg="Branch: copied refs/heads/c1 to refs/heads/c2" &&
	! grep "$msg$" .git/logs/HEAD
'

test_expect_success 'git branch -C main should work when main is checked out' '
	git checkout main &&
	git branch -C main
'

test_expect_success 'git branch -C main main should work when main is checked out' '
	git checkout main &&
	git branch -C main main
'

test_expect_success 'git branch -C main5 main5 should work when main is checked out' '
	git checkout main &&
	git branch main5 &&
	git branch -C main5 main5
'

test_expect_success 'git branch -C ab cd should overwrite existing config for cd' '
	git branch --create-reflog cd &&
	git reflog exists refs/heads/cd &&
	git config branch.cd.dummy CD &&
	git branch --create-reflog ab &&
	git reflog exists refs/heads/ab &&
	git config branch.ab.dummy AB &&
	git branch -C ab cd &&
	git reflog exists refs/heads/ab &&
	git reflog exists refs/heads/cd &&
	test $(git config branch.ab.dummy) = AB &&
	test $(git config branch.cd.dummy) = AB
'

test_expect_success 'git branch -c correctly copies multiple config sections' '
	FOO=1 &&
	export FOO &&
	test_when_finished "git checkout main" &&
	git checkout -b source2 main &&

	# Assert that a config file with multiple config sections has
	# those sections preserved...
	cat >expect <<-\EOF &&
	branch.source2.key1=value1
	branch.dest2.key1=value1
	more.gar.b=age
	branch.source2.key2=value2
	branch.dest2.key2=value2
	EOF
	cat >config.branch <<\EOF &&
;; Note the lack of -\EOF above & mixed indenting here. This is
;; intentional, we are also testing that the formatting of copied
;; sections is preserved.

;; Comment for source2. Tabs
[branch "source2"]
	;; Comment for the source2 value
	key1 = value1
;; Comment for more.gar. Spaces
[more "gar"]
    ;; Comment for the more.gar value
    b = age
;; Comment for source2, again. Mixed tabs/spaces.
[branch "source2"]
    ;; Comment for the source2 value, again
	key2 = value2
EOF
	cat config.branch >>.git/config &&
	git branch -c source2 dest2 &&
	git config -f .git/config -l | grep -F -e source2 -e dest2 -e more.gar >actual &&
	test_cmp expect actual &&

	# ...and that the comments and formatting for those sections
	# is also preserved.
	cat >expect <<\EOF &&
;; Comment for source2. Tabs
[branch "source2"]
	;; Comment for the source2 value
	key1 = value1
;; Comment for more.gar. Spaces
[branch "dest2"]
	;; Comment for the source2 value
	key1 = value1
;; Comment for more.gar. Spaces
[more "gar"]
    ;; Comment for the more.gar value
    b = age
;; Comment for source2, again. Mixed tabs/spaces.
[branch "source2"]
    ;; Comment for the source2 value, again
	key2 = value2
[branch "dest2"]
    ;; Comment for the source2 value, again
	key2 = value2
EOF
	sed -n -e "/Comment for source2/,\$p" .git/config >actual &&
	test_cmp expect actual
'

test_expect_success 'deleting a symref' '
	git branch target &&
	git symbolic-ref refs/heads/symref refs/heads/target &&
	echo "Deleted branch symref (was refs/heads/target)." >expect &&
	git branch -d symref >actual &&
	test_path_is_file .git/refs/heads/target &&
	test_path_is_missing .git/refs/heads/symref &&
	test_cmp expect actual
'

test_expect_success 'deleting a dangling symref' '
	git symbolic-ref refs/heads/dangling-symref nowhere &&
	test_path_is_file .git/refs/heads/dangling-symref &&
	echo "Deleted branch dangling-symref (was nowhere)." >expect &&
	git branch -d dangling-symref >actual &&
	test_path_is_missing .git/refs/heads/dangling-symref &&
	test_cmp expect actual
'

test_expect_success 'deleting a self-referential symref' '
	git symbolic-ref refs/heads/self-reference refs/heads/self-reference &&
	test_path_is_file .git/refs/heads/self-reference &&
	echo "Deleted branch self-reference (was refs/heads/self-reference)." >expect &&
	git branch -d self-reference >actual &&
	test_path_is_missing .git/refs/heads/self-reference &&
	test_cmp expect actual
'

test_expect_success 'renaming a symref is not allowed' '
	git symbolic-ref refs/heads/topic refs/heads/main &&
	test_must_fail git branch -m topic new-topic &&
	git symbolic-ref refs/heads/topic &&
	test_path_is_file .git/refs/heads/main &&
	test_path_is_missing .git/refs/heads/new-topic
'

test_expect_success SYMLINKS 'git branch -m u v should fail when the reflog for u is a symlink' '
	git branch --create-reflog u &&
	mv .git/logs/refs/heads/u real-u &&
	ln -s real-u .git/logs/refs/heads/u &&
	test_must_fail git branch -m u v
'

test_expect_success SYMLINKS 'git branch -m with symlinked .git/refs' '
	test_when_finished "rm -rf subdir" &&
	git init --bare subdir &&

	rm -rfv subdir/refs subdir/objects subdir/packed-refs &&
	ln -s ../.git/refs subdir/refs &&
	ln -s ../.git/objects subdir/objects &&
	ln -s ../.git/packed-refs subdir/packed-refs &&

	git -C subdir rev-parse --absolute-git-dir >subdir.dir &&
	git rev-parse --absolute-git-dir >our.dir &&
	! test_cmp subdir.dir our.dir &&

	git -C subdir log &&
	git -C subdir branch rename-src &&
	git rev-parse rename-src >expect &&
	git -C subdir branch -m rename-src rename-dest &&
	git rev-parse rename-dest >actual &&
	test_cmp expect actual &&
	git branch -D rename-dest
'

test_expect_success 'test tracking setup via --track' '
	git config remote.local.url . &&
	git config remote.local.fetch refs/heads/*:refs/remotes/local/* &&
	(git show-ref -q refs/remotes/local/main || git fetch local) &&
	git branch --track my1 local/main &&
	test $(git config branch.my1.remote) = local &&
	test $(git config branch.my1.merge) = refs/heads/main
'

test_expect_success 'test tracking setup (non-wildcard, matching)' '
	git config remote.local.url . &&
	git config remote.local.fetch refs/heads/main:refs/remotes/local/main &&
	(git show-ref -q refs/remotes/local/main || git fetch local) &&
	git branch --track my4 local/main &&
	test $(git config branch.my4.remote) = local &&
	test $(git config branch.my4.merge) = refs/heads/main
'

test_expect_success 'tracking setup fails on non-matching refspec' '
	git config remote.local.url . &&
	git config remote.local.fetch refs/heads/*:refs/remotes/local/* &&
	(git show-ref -q refs/remotes/local/main || git fetch local) &&
	git config remote.local.fetch refs/heads/s:refs/remotes/local/s &&
	test_must_fail git branch --track my5 local/main &&
	test_must_fail git config branch.my5.remote &&
	test_must_fail git config branch.my5.merge
'

test_expect_success 'test tracking setup via config' '
	git config branch.autosetupmerge true &&
	git config remote.local.url . &&
	git config remote.local.fetch refs/heads/*:refs/remotes/local/* &&
	(git show-ref -q refs/remotes/local/main || git fetch local) &&
	git branch my3 local/main &&
	test $(git config branch.my3.remote) = local &&
	test $(git config branch.my3.merge) = refs/heads/main
'

test_expect_success 'test overriding tracking setup via --no-track' '
	git config branch.autosetupmerge true &&
	git config remote.local.url . &&
	git config remote.local.fetch refs/heads/*:refs/remotes/local/* &&
	(git show-ref -q refs/remotes/local/main || git fetch local) &&
	git branch --no-track my2 local/main &&
	git config branch.autosetupmerge false &&
	! test "$(git config branch.my2.remote)" = local &&
	! test "$(git config branch.my2.merge)" = refs/heads/main
'

test_expect_success 'no tracking without .fetch entries' '
	git config branch.autosetupmerge true &&
	git branch my6 s &&
	git config branch.autosetupmerge false &&
	test -z "$(git config branch.my6.remote)" &&
	test -z "$(git config branch.my6.merge)"
'

test_expect_success 'test tracking setup via --track but deeper' '
	git config remote.local.url . &&
	git config remote.local.fetch refs/heads/*:refs/remotes/local/* &&
	(git show-ref -q refs/remotes/local/o/o || git fetch local) &&
	git branch --track my7 local/o/o &&
	test "$(git config branch.my7.remote)" = local &&
	test "$(git config branch.my7.merge)" = refs/heads/o/o
'

test_expect_success 'test deleting branch deletes branch config' '
	git branch -d my7 &&
	test -z "$(git config branch.my7.remote)" &&
	test -z "$(git config branch.my7.merge)"
'

test_expect_success 'test deleting branch without config' '
	git branch my7 s &&
	sha1=$(git rev-parse my7 | cut -c 1-7) &&
	echo "Deleted branch my7 (was $sha1)." >expect &&
	git branch -d my7 >actual 2>&1 &&
	test_cmp expect actual
'

test_expect_success 'deleting currently checked out branch fails' '
	git worktree add -b my7 my7 &&
	test_must_fail git -C my7 branch -d my7 &&
	test_must_fail git branch -d my7 &&
	rm -r my7 &&
	git worktree prune
'

test_expect_success 'test --track without .fetch entries' '
	git branch --track my8 &&
	test "$(git config branch.my8.remote)" &&
	test "$(git config branch.my8.merge)"
'

test_expect_success 'branch from non-branch HEAD w/autosetupmerge=always' '
	git config branch.autosetupmerge always &&
	git branch my9 HEAD^ &&
	git config branch.autosetupmerge false
'

test_expect_success 'branch from non-branch HEAD w/--track causes failure' '
	test_must_fail git branch --track my10 HEAD^
'

test_expect_success 'branch from tag w/--track causes failure' '
	git tag foobar &&
	test_must_fail git branch --track my11 foobar
'

test_expect_success '--set-upstream-to fails on multiple branches' '
	echo "fatal: too many arguments to set new upstream" >expect &&
	test_must_fail git branch --set-upstream-to main a b c 2>err &&
	test_cmp expect err
'

test_expect_success '--set-upstream-to fails on detached HEAD' '
	git checkout HEAD^{} &&
	test_when_finished git checkout - &&
	echo "fatal: could not set upstream of HEAD to main when it does not point to any branch." >expect &&
	test_must_fail git branch --set-upstream-to main 2>err &&
	test_cmp expect err
'

test_expect_success '--set-upstream-to fails on a missing dst branch' '
	echo "fatal: branch '"'"'does-not-exist'"'"' does not exist" >expect &&
	test_must_fail git branch --set-upstream-to main does-not-exist 2>err &&
	test_cmp expect err
'

test_expect_success '--set-upstream-to fails on a missing src branch' '
	test_must_fail git branch --set-upstream-to does-not-exist main 2>err &&
	test_i18ngrep "the requested upstream branch '"'"'does-not-exist'"'"' does not exist" err
'

test_expect_success '--set-upstream-to fails on a non-ref' '
	echo "fatal: cannot set up tracking information; starting point '"'"'HEAD^{}'"'"' is not a branch" >expect &&
	test_must_fail git branch --set-upstream-to HEAD^{} 2>err &&
	test_cmp expect err
'

test_expect_success '--set-upstream-to fails on locked config' '
	test_when_finished "rm -f .git/config.lock" &&
	>.git/config.lock &&
	git branch locked &&
	test_must_fail git branch --set-upstream-to locked 2>err &&
	test_i18ngrep "could not lock config file .git/config" err
'

test_expect_success 'use --set-upstream-to modify HEAD' '
	test_config branch.main.remote foo &&
	test_config branch.main.merge foo &&
	git branch my12 &&
	git branch --set-upstream-to my12 &&
	test "$(git config branch.main.remote)" = "." &&
	test "$(git config branch.main.merge)" = "refs/heads/my12"
'

test_expect_success 'use --set-upstream-to modify a particular branch' '
	git branch my13 &&
	git branch --set-upstream-to main my13 &&
	test_when_finished "git branch --unset-upstream my13" &&
	test "$(git config branch.my13.remote)" = "." &&
	test "$(git config branch.my13.merge)" = "refs/heads/main"
'

test_expect_success '--unset-upstream should fail if given a non-existent branch' '
	echo "fatal: Branch '"'"'i-dont-exist'"'"' has no upstream information" >expect &&
	test_must_fail git branch --unset-upstream i-dont-exist 2>err &&
	test_cmp expect err
'

test_expect_success '--unset-upstream should fail if config is locked' '
	test_when_finished "rm -f .git/config.lock" &&
	git branch --set-upstream-to locked &&
	>.git/config.lock &&
	test_must_fail git branch --unset-upstream 2>err &&
	test_i18ngrep "could not lock config file .git/config" err
'

test_expect_success 'test --unset-upstream on HEAD' '
	git branch my14 &&
	test_config branch.main.remote foo &&
	test_config branch.main.merge foo &&
	git branch --set-upstream-to my14 &&
	git branch --unset-upstream &&
	test_must_fail git config branch.main.remote &&
	test_must_fail git config branch.main.merge &&
	# fail for a branch without upstream set
	echo "fatal: Branch '"'"'main'"'"' has no upstream information" >expect &&
	test_must_fail git branch --unset-upstream 2>err &&
	test_cmp expect err
'

test_expect_success '--unset-upstream should fail on multiple branches' '
	echo "fatal: too many arguments to unset upstream" >expect &&
	test_must_fail git branch --unset-upstream a b c 2>err &&
	test_cmp expect err
'

test_expect_success '--unset-upstream should fail on detached HEAD' '
	git checkout HEAD^{} &&
	test_when_finished git checkout - &&
	echo "fatal: could not unset upstream of HEAD when it does not point to any branch." >expect &&
	test_must_fail git branch --unset-upstream 2>err &&
	test_cmp expect err
'

test_expect_success 'test --unset-upstream on a particular branch' '
	git branch my15 &&
	git branch --set-upstream-to main my14 &&
	git branch --unset-upstream my14 &&
	test_must_fail git config branch.my14.remote &&
	test_must_fail git config branch.my14.merge
'

test_expect_success 'disabled option --set-upstream fails' '
	test_must_fail git branch --set-upstream origin/main
'

test_expect_success '--set-upstream-to notices an error to set branch as own upstream' "
	git branch --set-upstream-to refs/heads/my13 my13 2>actual &&
	cat >expect <<-\EOF &&
<<<<<<< HEAD
	warning: not setting branch my13 as its own upstream
=======
	warning: not setting branch 'my13' as its own upstream.
>>>>>>> 44f14a9d
	EOF
	test_expect_code 1 git config branch.my13.remote &&
	test_expect_code 1 git config branch.my13.merge &&
	test_cmp expect actual
"

# Keep this test last, as it changes the current branch
cat >expect <<EOF
$ZERO_OID $HEAD $GIT_COMMITTER_NAME <$GIT_COMMITTER_EMAIL> 1117150200 +0000	branch: Created from main
EOF
test_expect_success 'git checkout -b g/h/i -l should create a branch and a log' '
	GIT_COMMITTER_DATE="2005-05-26 23:30" \
	git checkout -b g/h/i -l main &&
	test_path_is_file .git/refs/heads/g/h/i &&
	test_path_is_file .git/logs/refs/heads/g/h/i &&
	test_cmp expect .git/logs/refs/heads/g/h/i
'

test_expect_success 'checkout -b makes reflog by default' '
	git checkout main &&
	git config --unset core.logAllRefUpdates &&
	git checkout -b alpha &&
	git rev-parse --verify alpha@{0}
'

test_expect_success 'checkout -b does not make reflog when core.logAllRefUpdates = false' '
	git checkout main &&
	git config core.logAllRefUpdates false &&
	git checkout -b beta &&
	test_must_fail git rev-parse --verify beta@{0}
'

test_expect_success 'checkout -b with -l makes reflog when core.logAllRefUpdates = false' '
	git checkout main &&
	git checkout -lb gamma &&
	git config --unset core.logAllRefUpdates &&
	git rev-parse --verify gamma@{0}
'

test_expect_success 'avoid ambiguous track' '
	git config branch.autosetupmerge true &&
	git config remote.ambi1.url lalala &&
	git config remote.ambi1.fetch refs/heads/lalala:refs/heads/main &&
	git config remote.ambi2.url lilili &&
	git config remote.ambi2.fetch refs/heads/lilili:refs/heads/main &&
	test_must_fail git branch all1 main &&
	test -z "$(git config branch.all1.merge)"
'

test_expect_success 'autosetuprebase local on a tracked local branch' '
	git config remote.local.url . &&
	git config remote.local.fetch refs/heads/*:refs/remotes/local/* &&
	git config branch.autosetuprebase local &&
	(git show-ref -q refs/remotes/local/o || git fetch local) &&
	git branch mybase &&
	git branch --track myr1 mybase &&
	test "$(git config branch.myr1.remote)" = . &&
	test "$(git config branch.myr1.merge)" = refs/heads/mybase &&
	test "$(git config branch.myr1.rebase)" = true
'

test_expect_success 'autosetuprebase always on a tracked local branch' '
	git config remote.local.url . &&
	git config remote.local.fetch refs/heads/*:refs/remotes/local/* &&
	git config branch.autosetuprebase always &&
	(git show-ref -q refs/remotes/local/o || git fetch local) &&
	git branch mybase2 &&
	git branch --track myr2 mybase &&
	test "$(git config branch.myr2.remote)" = . &&
	test "$(git config branch.myr2.merge)" = refs/heads/mybase &&
	test "$(git config branch.myr2.rebase)" = true
'

test_expect_success 'autosetuprebase remote on a tracked local branch' '
	git config remote.local.url . &&
	git config remote.local.fetch refs/heads/*:refs/remotes/local/* &&
	git config branch.autosetuprebase remote &&
	(git show-ref -q refs/remotes/local/o || git fetch local) &&
	git branch mybase3 &&
	git branch --track myr3 mybase2 &&
	test "$(git config branch.myr3.remote)" = . &&
	test "$(git config branch.myr3.merge)" = refs/heads/mybase2 &&
	! test "$(git config branch.myr3.rebase)" = true
'

test_expect_success 'autosetuprebase never on a tracked local branch' '
	git config remote.local.url . &&
	git config remote.local.fetch refs/heads/*:refs/remotes/local/* &&
	git config branch.autosetuprebase never &&
	(git show-ref -q refs/remotes/local/o || git fetch local) &&
	git branch mybase4 &&
	git branch --track myr4 mybase2 &&
	test "$(git config branch.myr4.remote)" = . &&
	test "$(git config branch.myr4.merge)" = refs/heads/mybase2 &&
	! test "$(git config branch.myr4.rebase)" = true
'

test_expect_success 'autosetuprebase local on a tracked remote branch' '
	git config remote.local.url . &&
	git config remote.local.fetch refs/heads/*:refs/remotes/local/* &&
	git config branch.autosetuprebase local &&
	(git show-ref -q refs/remotes/local/main || git fetch local) &&
	git branch --track myr5 local/main &&
	test "$(git config branch.myr5.remote)" = local &&
	test "$(git config branch.myr5.merge)" = refs/heads/main &&
	! test "$(git config branch.myr5.rebase)" = true
'

test_expect_success 'autosetuprebase never on a tracked remote branch' '
	git config remote.local.url . &&
	git config remote.local.fetch refs/heads/*:refs/remotes/local/* &&
	git config branch.autosetuprebase never &&
	(git show-ref -q refs/remotes/local/main || git fetch local) &&
	git branch --track myr6 local/main &&
	test "$(git config branch.myr6.remote)" = local &&
	test "$(git config branch.myr6.merge)" = refs/heads/main &&
	! test "$(git config branch.myr6.rebase)" = true
'

test_expect_success 'autosetuprebase remote on a tracked remote branch' '
	git config remote.local.url . &&
	git config remote.local.fetch refs/heads/*:refs/remotes/local/* &&
	git config branch.autosetuprebase remote &&
	(git show-ref -q refs/remotes/local/main || git fetch local) &&
	git branch --track myr7 local/main &&
	test "$(git config branch.myr7.remote)" = local &&
	test "$(git config branch.myr7.merge)" = refs/heads/main &&
	test "$(git config branch.myr7.rebase)" = true
'

test_expect_success 'autosetuprebase always on a tracked remote branch' '
	git config remote.local.url . &&
	git config remote.local.fetch refs/heads/*:refs/remotes/local/* &&
	git config branch.autosetuprebase remote &&
	(git show-ref -q refs/remotes/local/main || git fetch local) &&
	git branch --track myr8 local/main &&
	test "$(git config branch.myr8.remote)" = local &&
	test "$(git config branch.myr8.merge)" = refs/heads/main &&
	test "$(git config branch.myr8.rebase)" = true
'

test_expect_success 'autosetuprebase unconfigured on a tracked remote branch' '
	git config --unset branch.autosetuprebase &&
	git config remote.local.url . &&
	git config remote.local.fetch refs/heads/*:refs/remotes/local/* &&
	(git show-ref -q refs/remotes/local/main || git fetch local) &&
	git branch --track myr9 local/main &&
	test "$(git config branch.myr9.remote)" = local &&
	test "$(git config branch.myr9.merge)" = refs/heads/main &&
	test "z$(git config branch.myr9.rebase)" = z
'

test_expect_success 'autosetuprebase unconfigured on a tracked local branch' '
	git config remote.local.url . &&
	git config remote.local.fetch refs/heads/*:refs/remotes/local/* &&
	(git show-ref -q refs/remotes/local/o || git fetch local) &&
	git branch mybase10 &&
	git branch --track myr10 mybase2 &&
	test "$(git config branch.myr10.remote)" = . &&
	test "$(git config branch.myr10.merge)" = refs/heads/mybase2 &&
	test "z$(git config branch.myr10.rebase)" = z
'

test_expect_success 'autosetuprebase unconfigured on untracked local branch' '
	git config remote.local.url . &&
	git config remote.local.fetch refs/heads/*:refs/remotes/local/* &&
	(git show-ref -q refs/remotes/local/main || git fetch local) &&
	git branch --no-track myr11 mybase2 &&
	test "z$(git config branch.myr11.remote)" = z &&
	test "z$(git config branch.myr11.merge)" = z &&
	test "z$(git config branch.myr11.rebase)" = z
'

test_expect_success 'autosetuprebase unconfigured on untracked remote branch' '
	git config remote.local.url . &&
	git config remote.local.fetch refs/heads/*:refs/remotes/local/* &&
	(git show-ref -q refs/remotes/local/main || git fetch local) &&
	git branch --no-track myr12 local/main &&
	test "z$(git config branch.myr12.remote)" = z &&
	test "z$(git config branch.myr12.merge)" = z &&
	test "z$(git config branch.myr12.rebase)" = z
'

test_expect_success 'autosetuprebase never on an untracked local branch' '
	git config branch.autosetuprebase never &&
	git config remote.local.url . &&
	git config remote.local.fetch refs/heads/*:refs/remotes/local/* &&
	(git show-ref -q refs/remotes/local/main || git fetch local) &&
	git branch --no-track myr13 mybase2 &&
	test "z$(git config branch.myr13.remote)" = z &&
	test "z$(git config branch.myr13.merge)" = z &&
	test "z$(git config branch.myr13.rebase)" = z
'

test_expect_success 'autosetuprebase local on an untracked local branch' '
	git config branch.autosetuprebase local &&
	git config remote.local.url . &&
	git config remote.local.fetch refs/heads/*:refs/remotes/local/* &&
	(git show-ref -q refs/remotes/local/main || git fetch local) &&
	git branch --no-track myr14 mybase2 &&
	test "z$(git config branch.myr14.remote)" = z &&
	test "z$(git config branch.myr14.merge)" = z &&
	test "z$(git config branch.myr14.rebase)" = z
'

test_expect_success 'autosetuprebase remote on an untracked local branch' '
	git config branch.autosetuprebase remote &&
	git config remote.local.url . &&
	git config remote.local.fetch refs/heads/*:refs/remotes/local/* &&
	(git show-ref -q refs/remotes/local/main || git fetch local) &&
	git branch --no-track myr15 mybase2 &&
	test "z$(git config branch.myr15.remote)" = z &&
	test "z$(git config branch.myr15.merge)" = z &&
	test "z$(git config branch.myr15.rebase)" = z
'

test_expect_success 'autosetuprebase always on an untracked local branch' '
	git config branch.autosetuprebase always &&
	git config remote.local.url . &&
	git config remote.local.fetch refs/heads/*:refs/remotes/local/* &&
	(git show-ref -q refs/remotes/local/main || git fetch local) &&
	git branch --no-track myr16 mybase2 &&
	test "z$(git config branch.myr16.remote)" = z &&
	test "z$(git config branch.myr16.merge)" = z &&
	test "z$(git config branch.myr16.rebase)" = z
'

test_expect_success 'autosetuprebase never on an untracked remote branch' '
	git config branch.autosetuprebase never &&
	git config remote.local.url . &&
	git config remote.local.fetch refs/heads/*:refs/remotes/local/* &&
	(git show-ref -q refs/remotes/local/main || git fetch local) &&
	git branch --no-track myr17 local/main &&
	test "z$(git config branch.myr17.remote)" = z &&
	test "z$(git config branch.myr17.merge)" = z &&
	test "z$(git config branch.myr17.rebase)" = z
'

test_expect_success 'autosetuprebase local on an untracked remote branch' '
	git config branch.autosetuprebase local &&
	git config remote.local.url . &&
	git config remote.local.fetch refs/heads/*:refs/remotes/local/* &&
	(git show-ref -q refs/remotes/local/main || git fetch local) &&
	git branch --no-track myr18 local/main &&
	test "z$(git config branch.myr18.remote)" = z &&
	test "z$(git config branch.myr18.merge)" = z &&
	test "z$(git config branch.myr18.rebase)" = z
'

test_expect_success 'autosetuprebase remote on an untracked remote branch' '
	git config branch.autosetuprebase remote &&
	git config remote.local.url . &&
	git config remote.local.fetch refs/heads/*:refs/remotes/local/* &&
	(git show-ref -q refs/remotes/local/main || git fetch local) &&
	git branch --no-track myr19 local/main &&
	test "z$(git config branch.myr19.remote)" = z &&
	test "z$(git config branch.myr19.merge)" = z &&
	test "z$(git config branch.myr19.rebase)" = z
'

test_expect_success 'autosetuprebase always on an untracked remote branch' '
	git config branch.autosetuprebase always &&
	git config remote.local.url . &&
	git config remote.local.fetch refs/heads/*:refs/remotes/local/* &&
	(git show-ref -q refs/remotes/local/main || git fetch local) &&
	git branch --no-track myr20 local/main &&
	test "z$(git config branch.myr20.remote)" = z &&
	test "z$(git config branch.myr20.merge)" = z &&
	test "z$(git config branch.myr20.rebase)" = z
'

test_expect_success 'autosetuprebase always on detached HEAD' '
	git config branch.autosetupmerge always &&
	test_when_finished git checkout main &&
	git checkout HEAD^0 &&
	git branch my11 &&
	test -z "$(git config branch.my11.remote)" &&
	test -z "$(git config branch.my11.merge)"
'

test_expect_success 'detect misconfigured autosetuprebase (bad value)' '
	git config branch.autosetuprebase garbage &&
	test_must_fail git branch
'

test_expect_success 'detect misconfigured autosetuprebase (no value)' '
	git config --unset branch.autosetuprebase &&
	echo "[branch] autosetuprebase" >>.git/config &&
	test_must_fail git branch &&
	git config --unset branch.autosetuprebase
'

test_expect_success 'attempt to delete a branch without base and unmerged to HEAD' '
	git checkout my9 &&
	git config --unset branch.my8.merge &&
	test_must_fail git branch -d my8
'

test_expect_success 'attempt to delete a branch merged to its base' '
	# we are on my9 which is the initial commit; traditionally
	# we would not have allowed deleting my8 that is not merged
	# to my9, but it is set to track main that already has my8
	git config branch.my8.merge refs/heads/main &&
	git branch -d my8
'

test_expect_success 'attempt to delete a branch merged to its base' '
	git checkout main &&
	echo Third >>A &&
	git commit -m "Third commit" A &&
	git branch -t my10 my9 &&
	git branch -f my10 HEAD^ &&
	# we are on main which is at the third commit, and my10
	# is behind us, so traditionally we would have allowed deleting
	# it; but my10 is set to track my9 that is further behind.
	test_must_fail git branch -d my10
'

test_expect_success 'branch --delete --force removes dangling branch' '
	git checkout main &&
	test_commit unstable &&
	hash=$(git rev-parse HEAD) &&
	objpath=$(echo $hash | sed -e "s|^..|.git/objects/&/|") &&
	git branch --no-track dangling &&
	mv $objpath $objpath.x &&
	test_when_finished "mv $objpath.x $objpath" &&
	git branch --delete --force dangling &&
	git for-each-ref refs/heads/dangling >actual &&
	test_must_be_empty actual
'

test_expect_success 'use --edit-description' '
	write_script editor <<-\EOF &&
		echo "New contents" >"$1"
	EOF
	EDITOR=./editor git branch --edit-description &&
		write_script editor <<-\EOF &&
		git stripspace -s <"$1" >"EDITOR_OUTPUT"
	EOF
	EDITOR=./editor git branch --edit-description &&
	echo "New contents" >expect &&
	test_cmp expect EDITOR_OUTPUT
'

test_expect_success 'detect typo in branch name when using --edit-description' '
	write_script editor <<-\EOF &&
		echo "New contents" >"$1"
	EOF
	test_must_fail env EDITOR=./editor git branch --edit-description no-such-branch
'

test_expect_success 'refuse --edit-description on unborn branch for now' '
	test_when_finished "git checkout main" &&
	write_script editor <<-\EOF &&
		echo "New contents" >"$1"
	EOF
	git checkout --orphan unborn &&
	test_must_fail env EDITOR=./editor git branch --edit-description
'

test_expect_success '--merged catches invalid object names' '
	test_must_fail git branch --merged 0000000000000000000000000000000000000000
'

test_expect_success '--list during rebase' '
	test_when_finished "reset_rebase" &&
	git checkout main &&
	FAKE_LINES="1 edit 2" &&
	export FAKE_LINES &&
	set_fake_editor &&
	git rebase -i HEAD~2 &&
	git branch --list >actual &&
	test_i18ngrep "rebasing main" actual
'

test_expect_success '--list during rebase from detached HEAD' '
	test_when_finished "reset_rebase && git checkout main" &&
	git checkout main^0 &&
	oid=$(git rev-parse --short HEAD) &&
	FAKE_LINES="1 edit 2" &&
	export FAKE_LINES &&
	set_fake_editor &&
	git rebase -i HEAD~2 &&
	git branch --list >actual &&
	test_i18ngrep "rebasing detached HEAD $oid" actual
'

test_expect_success 'tracking with unexpected .fetch refspec' '
	rm -rf a b c d &&
	git init -b main a &&
	(
		cd a &&
		test_commit a
	) &&
	git init -b main b &&
	(
		cd b &&
		test_commit b
	) &&
	git init -b main c &&
	(
		cd c &&
		test_commit c &&
		git remote add a ../a &&
		git remote add b ../b &&
		git fetch --all
	) &&
	git init -b main d &&
	(
		cd d &&
		git remote add c ../c &&
		git config remote.c.fetch "+refs/remotes/*:refs/remotes/*" &&
		git fetch c &&
		git branch --track local/a/main remotes/a/main &&
		test "$(git config branch.local/a/main.remote)" = "c" &&
		test "$(git config branch.local/a/main.merge)" = "refs/remotes/a/main" &&
		git rev-parse --verify a >expect &&
		git rev-parse --verify local/a/main >actual &&
		test_cmp expect actual
	)
'

test_expect_success 'configured committerdate sort' '
	git init -b main sort &&
	(
		cd sort &&
		git config branch.sort committerdate &&
		test_commit initial &&
		git checkout -b a &&
		test_commit a &&
		git checkout -b c &&
		test_commit c &&
		git checkout -b b &&
		test_commit b &&
		git branch >actual &&
		cat >expect <<-\EOF &&
		  main
		  a
		  c
		* b
		EOF
		test_cmp expect actual
	)
'

test_expect_success 'option override configured sort' '
	(
		cd sort &&
		git config branch.sort committerdate &&
		git branch --sort=refname >actual &&
		cat >expect <<-\EOF &&
		  a
		* b
		  c
		  main
		EOF
		test_cmp expect actual
	)
'

test_expect_success 'invalid sort parameter in configuration' '
	(
		cd sort &&
		git config branch.sort "v:notvalid" &&

		# this works in the "listing" mode, so bad sort key
		# is a dying offence.
		test_must_fail git branch &&

		# these do not need to use sorting, and should all
		# succeed
		git branch newone main &&
		git branch -c newone newerone &&
		git branch -m newone newestone &&
		git branch -d newerone newestone
	)
'

test_expect_success 'tracking info copied with --track=inherit' '
	git branch --track=inherit foo2 my1 &&
	test_cmp_config local branch.foo2.remote &&
	test_cmp_config refs/heads/main branch.foo2.merge
'

test_expect_success 'tracking info copied with autoSetupMerge=inherit' '
	test_unconfig branch.autoSetupMerge &&
	# default config does not copy tracking info
	git branch foo-no-inherit my1 &&
	test_cmp_config "" --default "" branch.foo-no-inherit.remote &&
	test_cmp_config "" --default "" branch.foo-no-inherit.merge &&
	# with autoSetupMerge=inherit, we copy tracking info from my1
	test_config branch.autoSetupMerge inherit &&
	git branch foo3 my1 &&
	test_cmp_config local branch.foo3.remote &&
	test_cmp_config refs/heads/main branch.foo3.merge &&
	# no tracking info to inherit from main
	git branch main2 main &&
	test_cmp_config "" --default "" branch.main2.remote &&
	test_cmp_config "" --default "" branch.main2.merge
'

test_expect_success '--track overrides branch.autoSetupMerge' '
	test_config branch.autoSetupMerge inherit &&
	git branch --track=direct foo4 my1 &&
	test_cmp_config . branch.foo4.remote &&
	test_cmp_config refs/heads/my1 branch.foo4.merge &&
	git branch --no-track foo5 my1 &&
	test_cmp_config "" --default "" branch.foo5.remote &&
	test_cmp_config "" --default "" branch.foo5.merge
'

test_done<|MERGE_RESOLUTION|>--- conflicted
+++ resolved
@@ -982,11 +982,7 @@
 test_expect_success '--set-upstream-to notices an error to set branch as own upstream' "
 	git branch --set-upstream-to refs/heads/my13 my13 2>actual &&
 	cat >expect <<-\EOF &&
-<<<<<<< HEAD
-	warning: not setting branch my13 as its own upstream
-=======
-	warning: not setting branch 'my13' as its own upstream.
->>>>>>> 44f14a9d
+	warning: not setting branch 'my13' as its own upstream
 	EOF
 	test_expect_code 1 git config branch.my13.remote &&
 	test_expect_code 1 git config branch.my13.merge &&
