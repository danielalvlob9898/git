--- conflicted
+++ resolved
@@ -146,7 +146,6 @@
 	verify_expect
 '
 
-<<<<<<< HEAD
 test_expect_success 'error conditions' '
 	restore_checkpoint &&
 	echo fileA.t >list &&
@@ -163,7 +162,8 @@
 
 	test_must_fail git restore --pathspec-from-file=empty_list --source=HEAD^1 2>err &&
 	test_i18ngrep -e "you must specify path(s) to restore" err
-=======
+'
+
 test_expect_success 'wildcard pathspec matches file in subdirectory' '
 	restore_checkpoint &&
 
@@ -172,7 +172,6 @@
 	 M dir1/file
 	EOF
 	verify_expect
->>>>>>> bfda204a
 '
 
 test_done