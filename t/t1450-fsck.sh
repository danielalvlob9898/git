#!/bin/sh

test_description='git fsck random collection of tests

* (HEAD) B
* (main) A
'

. ./test-lib.sh

test_expect_success setup '
	git config gc.auto 0 &&
	git config i18n.commitencoding ISO-8859-1 &&
	test_commit A fileA one &&
	git config --unset i18n.commitencoding &&
	git checkout HEAD^0 &&
	test_commit B fileB two &&
	git tag -d A B &&
	git reflog expire --expire=now --all
'

test_expect_success 'loose objects borrowed from alternate are not missing' '
	mkdir another &&
	(
		cd another &&
		git init &&
		echo ../../../.git/objects >.git/objects/info/alternates &&
		test_commit C fileC one &&
		git fsck --no-dangling >../actual 2>&1
	) &&
	test_must_be_empty actual
'

test_expect_success 'HEAD is part of refs, valid objects appear valid' '
	git fsck >actual 2>&1 &&
	test_must_be_empty actual
'

# Corruption tests follow.  Make sure to remove all traces of the
# specific corruption you test afterwards, lest a later test trip over
# it.

sha1_file () {
	git rev-parse --git-path objects/$(test_oid_to_path "$1")
}

remove_object () {
	rm "$(sha1_file "$1")"
}

test_expect_success 'object with hash mismatch' '
	git init --bare hash-mismatch &&
	(
		cd hash-mismatch &&

		oid=$(echo blob | git hash-object -w --stdin) &&
		oldoid=$oid &&
		old=$(test_oid_to_path "$oid") &&
		new=$(dirname $old)/$(test_oid ff_2) &&
		oid="$(dirname $new)$(basename $new)" &&

		mv objects/$old objects/$new &&
		git update-index --add --cacheinfo 100644 $oid foo &&
		tree=$(git write-tree) &&
		cmt=$(echo bogus | git commit-tree $tree) &&
		git update-ref refs/heads/bogus $cmt &&

		test_must_fail git fsck 2>out &&
		grep "$oldoid: hash-path mismatch, found at: .*$new" out
	)
'

test_expect_success 'object with hash and type mismatch' '
	git init --bare hash-type-mismatch &&
	(
		cd hash-type-mismatch &&

		oid=$(echo blob | git hash-object -w --stdin -t garbage --literally) &&
		oldoid=$oid &&
		old=$(test_oid_to_path "$oid") &&
		new=$(dirname $old)/$(test_oid ff_2) &&
		oid="$(dirname $new)$(basename $new)" &&

		mv objects/$old objects/$new &&
		git update-index --add --cacheinfo 100644 $oid foo &&
		tree=$(git write-tree) &&
		cmt=$(echo bogus | git commit-tree $tree) &&
		git update-ref refs/heads/bogus $cmt &&


		test_must_fail git fsck 2>out &&
		grep "^error: $oldoid: hash-path mismatch, found at: .*$new" out &&
		grep "^error: $oldoid: object is of unknown type '"'"'garbage'"'"'" out
	)
'

test_expect_success 'zlib corrupt loose object output ' '
	git init --bare corrupt-loose-output &&
	(
		cd corrupt-loose-output &&
		oid=$(git hash-object -w --stdin --literally </dev/null) &&
		oidf=objects/$(test_oid_to_path "$oid") &&
		chmod +w $oidf &&
		echo extra garbage >>$oidf &&

		cat >expect.error <<-EOF &&
		error: garbage at end of loose object '\''$oid'\''
		error: unable to unpack contents of ./$oidf
		error: $oid: object corrupt or missing: ./$oidf
		EOF
		test_must_fail git fsck 2>actual &&
		grep ^error: actual >error &&
		test_cmp expect.error error
	)
'

test_expect_success 'branch pointing to non-commit' '
	git rev-parse HEAD^{tree} >.git/refs/heads/invalid &&
	test_when_finished "git update-ref -d refs/heads/invalid" &&
	test_must_fail git fsck 2>out &&
	test_i18ngrep "not a commit" out
'

test_expect_success 'HEAD link pointing at a funny object' '
	test_when_finished "mv .git/SAVED_HEAD .git/HEAD" &&
	mv .git/HEAD .git/SAVED_HEAD &&
	echo $ZERO_OID >.git/HEAD &&
	# avoid corrupt/broken HEAD from interfering with repo discovery
	test_must_fail env GIT_DIR=.git git fsck 2>out &&
	test_i18ngrep "detached HEAD points" out
'

test_expect_success 'HEAD link pointing at a funny place' '
	test_when_finished "mv .git/SAVED_HEAD .git/HEAD" &&
	mv .git/HEAD .git/SAVED_HEAD &&
	echo "ref: refs/funny/place" >.git/HEAD &&
	# avoid corrupt/broken HEAD from interfering with repo discovery
	test_must_fail env GIT_DIR=.git git fsck 2>out &&
	test_i18ngrep "HEAD points to something strange" out
'

test_expect_success 'HEAD link pointing at a funny object (from different wt)' '
	test_when_finished "mv .git/SAVED_HEAD .git/HEAD" &&
	test_when_finished "rm -rf .git/worktrees wt" &&
	git worktree add wt &&
	mv .git/HEAD .git/SAVED_HEAD &&
	echo $ZERO_OID >.git/HEAD &&
	# avoid corrupt/broken HEAD from interfering with repo discovery
	test_must_fail git -C wt fsck 2>out &&
	test_i18ngrep "main-worktree/HEAD: detached HEAD points" out
'

test_expect_success 'other worktree HEAD link pointing at a funny object' '
	test_when_finished "rm -rf .git/worktrees other" &&
	git worktree add other &&
	echo $ZERO_OID >.git/worktrees/other/HEAD &&
	test_must_fail git fsck 2>out &&
	test_i18ngrep "worktrees/other/HEAD: detached HEAD points" out
'

test_expect_success 'other worktree HEAD link pointing at missing object' '
	test_when_finished "rm -rf .git/worktrees other" &&
	git worktree add other &&
	echo "Contents missing from repo" | git hash-object --stdin >.git/worktrees/other/HEAD &&
	test_must_fail git fsck 2>out &&
	test_i18ngrep "worktrees/other/HEAD: invalid sha1 pointer" out
'

test_expect_success 'other worktree HEAD link pointing at a funny place' '
	test_when_finished "rm -rf .git/worktrees other" &&
	git worktree add other &&
	echo "ref: refs/funny/place" >.git/worktrees/other/HEAD &&
	test_must_fail git fsck 2>out &&
	test_i18ngrep "worktrees/other/HEAD points to something strange" out
'

test_expect_success 'commit with multiple signatures is okay' '
	git cat-file commit HEAD >basis &&
	cat >sigs <<-EOF &&
	gpgsig -----BEGIN PGP SIGNATURE-----
	  VGhpcyBpcyBub3QgcmVhbGx5IGEgc2lnbmF0dXJlLg==
	  -----END PGP SIGNATURE-----
	gpgsig-sha256 -----BEGIN PGP SIGNATURE-----
	  VGhpcyBpcyBub3QgcmVhbGx5IGEgc2lnbmF0dXJlLg==
	  -----END PGP SIGNATURE-----
	EOF
	sed -e "/^committer/q" basis >okay &&
	cat sigs >>okay &&
	echo >>okay &&
	sed -e "1,/^$/d" basis >>okay &&
	cat okay &&
	new=$(git hash-object -t commit -w --stdin <okay) &&
	test_when_finished "remove_object $new" &&
	git update-ref refs/heads/bogus "$new" &&
	test_when_finished "git update-ref -d refs/heads/bogus" &&
	git fsck 2>out &&
	cat out &&
	! grep "commit $new" out
'

test_expect_success 'email without @ is okay' '
	git cat-file commit HEAD >basis &&
	sed "s/@/AT/" basis >okay &&
	new=$(git hash-object -t commit -w --stdin <okay) &&
	test_when_finished "remove_object $new" &&
	git update-ref refs/heads/bogus "$new" &&
	test_when_finished "git update-ref -d refs/heads/bogus" &&
	git fsck 2>out &&
	! grep "commit $new" out
'

test_expect_success 'email with embedded > is not okay' '
	git cat-file commit HEAD >basis &&
	sed "s/@[a-z]/&>/" basis >bad-email &&
	new=$(git hash-object -t commit -w --stdin <bad-email) &&
	test_when_finished "remove_object $new" &&
	git update-ref refs/heads/bogus "$new" &&
	test_when_finished "git update-ref -d refs/heads/bogus" &&
	test_must_fail git fsck 2>out &&
	test_i18ngrep "error in commit $new" out
'

test_expect_success 'missing < email delimiter is reported nicely' '
	git cat-file commit HEAD >basis &&
	sed "s/<//" basis >bad-email-2 &&
	new=$(git hash-object -t commit -w --stdin <bad-email-2) &&
	test_when_finished "remove_object $new" &&
	git update-ref refs/heads/bogus "$new" &&
	test_when_finished "git update-ref -d refs/heads/bogus" &&
	test_must_fail git fsck 2>out &&
	test_i18ngrep "error in commit $new.* - bad name" out
'

test_expect_success 'missing email is reported nicely' '
	git cat-file commit HEAD >basis &&
	sed "s/[a-z]* <[^>]*>//" basis >bad-email-3 &&
	new=$(git hash-object -t commit -w --stdin <bad-email-3) &&
	test_when_finished "remove_object $new" &&
	git update-ref refs/heads/bogus "$new" &&
	test_when_finished "git update-ref -d refs/heads/bogus" &&
	test_must_fail git fsck 2>out &&
	test_i18ngrep "error in commit $new.* - missing email" out
'

test_expect_success '> in name is reported' '
	git cat-file commit HEAD >basis &&
	sed "s/ </> </" basis >bad-email-4 &&
	new=$(git hash-object -t commit -w --stdin <bad-email-4) &&
	test_when_finished "remove_object $new" &&
	git update-ref refs/heads/bogus "$new" &&
	test_when_finished "git update-ref -d refs/heads/bogus" &&
	test_must_fail git fsck 2>out &&
	test_i18ngrep "error in commit $new" out
'

# date is 2^64 + 1
test_expect_success 'integer overflow in timestamps is reported' '
	git cat-file commit HEAD >basis &&
	sed "s/^\\(author .*>\\) [0-9]*/\\1 18446744073709551617/" \
		<basis >bad-timestamp &&
	new=$(git hash-object -t commit -w --stdin <bad-timestamp) &&
	test_when_finished "remove_object $new" &&
	git update-ref refs/heads/bogus "$new" &&
	test_when_finished "git update-ref -d refs/heads/bogus" &&
	test_must_fail git fsck 2>out &&
	test_i18ngrep "error in commit $new.*integer overflow" out
'

test_expect_success 'commit with NUL in header' '
	git cat-file commit HEAD >basis &&
	sed "s/author ./author Q/" <basis | q_to_nul >commit-NUL-header &&
	new=$(git hash-object -t commit -w --stdin <commit-NUL-header) &&
	test_when_finished "remove_object $new" &&
	git update-ref refs/heads/bogus "$new" &&
	test_when_finished "git update-ref -d refs/heads/bogus" &&
	test_must_fail git fsck 2>out &&
	test_i18ngrep "error in commit $new.*unterminated header: NUL at offset" out
'

test_expect_success 'tree object with duplicate entries' '
	test_when_finished "for i in \$T; do remove_object \$i; done" &&
	T=$(
		GIT_INDEX_FILE=test-index &&
		export GIT_INDEX_FILE &&
		rm -f test-index &&
		>x &&
		git add x &&
		git rev-parse :x &&
		T=$(git write-tree) &&
		echo $T &&
		(
			git cat-file tree $T &&
			git cat-file tree $T
		) |
		git hash-object -w -t tree --stdin
	) &&
	test_must_fail git fsck 2>out &&
	test_i18ngrep "error in tree .*contains duplicate file entries" out
'

check_duplicate_names () {
	expect=$1 &&
	shift &&
	names=$@ &&
	test_expect_$expect "tree object with duplicate names: $names" '
		test_when_finished "remove_object \$blob" &&
		test_when_finished "remove_object \$tree" &&
		test_when_finished "remove_object \$badtree" &&
		blob=$(echo blob | git hash-object -w --stdin) &&
		printf "100644 blob %s\t%s\n" $blob x.2 >tree &&
		tree=$(git mktree <tree) &&
		for name in $names
		do
			case "$name" in
			*/) printf "040000 tree %s\t%s\n" $tree "${name%/}" ;;
			*)  printf "100644 blob %s\t%s\n" $blob "$name" ;;
			esac
		done >badtree &&
		badtree=$(git mktree <badtree) &&
		test_must_fail git fsck 2>out &&
		test_i18ngrep "$badtree" out &&
		test_i18ngrep "error in tree .*contains duplicate file entries" out
	'
}

check_duplicate_names success x x.1 x/
check_duplicate_names success x x.1.2 x.1/ x/
check_duplicate_names success x x.1 x.1.2 x/

test_expect_success 'unparseable tree object' '
	test_oid_cache <<-\EOF &&
	junk sha1:twenty-bytes-of-junk
	junk sha256:twenty-bytes-of-junk-twelve-more
	EOF

	test_when_finished "git update-ref -d refs/heads/wrong" &&
	test_when_finished "remove_object \$tree_sha1" &&
	test_when_finished "remove_object \$commit_sha1" &&
	junk=$(test_oid junk) &&
	tree_sha1=$(printf "100644 \0$junk" | git hash-object -t tree --stdin -w --literally) &&
	commit_sha1=$(git commit-tree $tree_sha1) &&
	git update-ref refs/heads/wrong $commit_sha1 &&
	test_must_fail git fsck 2>out &&
	test_i18ngrep "error: empty filename in tree entry" out &&
	test_i18ngrep "$tree_sha1" out &&
	test_i18ngrep ! "fatal: empty filename in tree entry" out
'

test_expect_success 'tree entry with type mismatch' '
	test_when_finished "remove_object \$blob" &&
	test_when_finished "remove_object \$tree" &&
	test_when_finished "remove_object \$commit" &&
	test_when_finished "git update-ref -d refs/heads/type_mismatch" &&
	blob=$(echo blob | git hash-object -w --stdin) &&
	blob_bin=$(echo $blob | hex2oct) &&
	tree=$(
		printf "40000 dir\0${blob_bin}100644 file\0${blob_bin}" |
		git hash-object -t tree --stdin -w --literally
	) &&
	commit=$(git commit-tree $tree) &&
	git update-ref refs/heads/type_mismatch $commit &&
	test_must_fail git fsck >out 2>&1 &&
	test_i18ngrep "is a blob, not a tree" out &&
	test_i18ngrep ! "dangling blob" out
'

test_expect_success 'tree entry with bogus mode' '
	test_when_finished "remove_object \$blob" &&
	test_when_finished "remove_object \$tree" &&
	blob=$(echo blob | git hash-object -w --stdin) &&
	blob_oct=$(echo $blob | hex2oct) &&
	tree=$(printf "100000 foo\0${blob_oct}" |
	       git hash-object -t tree --stdin -w --literally) &&
	git fsck 2>err &&
	cat >expect <<-EOF &&
	warning in tree $tree: badFilemode: contains bad file modes
	EOF
	test_cmp expect err
'

test_expect_success 'tag pointing to nonexistent' '
	badoid=$(test_oid deadbeef) &&
	cat >invalid-tag <<-EOF &&
	object $badoid
	type commit
	tag invalid
	tagger T A Gger <tagger@example.com> 1234567890 -0000

	This is an invalid tag.
	EOF

	tag=$(git hash-object -t tag -w --stdin <invalid-tag) &&
	test_when_finished "remove_object $tag" &&
	echo $tag >.git/refs/tags/invalid &&
	test_when_finished "git update-ref -d refs/tags/invalid" &&
	test_must_fail git fsck --tags >out &&
	test_i18ngrep "broken link" out
'

test_expect_success 'tag pointing to something else than its type' '
	sha=$(echo blob | git hash-object -w --stdin) &&
	test_when_finished "remove_object $sha" &&
	cat >wrong-tag <<-EOF &&
	object $sha
	type commit
	tag wrong
	tagger T A Gger <tagger@example.com> 1234567890 -0000

	This is an invalid tag.
	EOF

	tag=$(git hash-object -t tag -w --stdin <wrong-tag) &&
	test_when_finished "remove_object $tag" &&
	echo $tag >.git/refs/tags/wrong &&
	test_when_finished "git update-ref -d refs/tags/wrong" &&
	test_must_fail git fsck --tags
'

test_expect_success 'tag with incorrect tag name & missing tagger' '
	sha=$(git rev-parse HEAD) &&
	cat >wrong-tag <<-EOF &&
	object $sha
	type commit
	tag wrong name format

	This is an invalid tag.
	EOF

	tag=$(git hash-object -t tag -w --stdin <wrong-tag) &&
	test_when_finished "remove_object $tag" &&
	echo $tag >.git/refs/tags/wrong &&
	test_when_finished "git update-ref -d refs/tags/wrong" &&
	git fsck --tags 2>out &&

	cat >expect <<-EOF &&
	warning in tag $tag: badTagName: invalid '\''tag'\'' name: wrong name format
	warning in tag $tag: missingTaggerEntry: invalid format - expected '\''tagger'\'' line
	EOF
	test_cmp expect out
'

test_expect_success 'tag with bad tagger' '
	sha=$(git rev-parse HEAD) &&
	cat >wrong-tag <<-EOF &&
	object $sha
	type commit
	tag not-quite-wrong
	tagger Bad Tagger Name

	This is an invalid tag.
	EOF

	tag=$(git hash-object --literally -t tag -w --stdin <wrong-tag) &&
	test_when_finished "remove_object $tag" &&
	echo $tag >.git/refs/tags/wrong &&
	test_when_finished "git update-ref -d refs/tags/wrong" &&
	test_must_fail git fsck --tags 2>out &&
	test_i18ngrep "error in tag .*: invalid author/committer" out
'

test_expect_success 'tag with NUL in header' '
	sha=$(git rev-parse HEAD) &&
	q_to_nul >tag-NUL-header <<-EOF &&
	object $sha
	type commit
	tag contains-Q-in-header
	tagger T A Gger <tagger@example.com> 1234567890 -0000

	This is an invalid tag.
	EOF

	tag=$(git hash-object --literally -t tag -w --stdin <tag-NUL-header) &&
	test_when_finished "remove_object $tag" &&
	echo $tag >.git/refs/tags/wrong &&
	test_when_finished "git update-ref -d refs/tags/wrong" &&
	test_must_fail git fsck --tags 2>out &&
	test_i18ngrep "error in tag $tag.*unterminated header: NUL at offset" out
'

test_expect_success 'cleaned up' '
	git fsck >actual 2>&1 &&
	test_must_be_empty actual
'

test_expect_success 'rev-list --verify-objects' '
	git rev-list --verify-objects --all >/dev/null 2>out &&
	test_must_be_empty out
'

test_expect_success 'rev-list --verify-objects with bad sha1' '
	sha=$(echo blob | git hash-object -w --stdin) &&
	old=$(test_oid_to_path $sha) &&
	new=$(dirname $old)/$(test_oid ff_2) &&
	sha="$(dirname $new)$(basename $new)" &&
	mv .git/objects/$old .git/objects/$new &&
	test_when_finished "remove_object $sha" &&
	git update-index --add --cacheinfo 100644 $sha foo &&
	test_when_finished "git read-tree -u --reset HEAD" &&
	tree=$(git write-tree) &&
	test_when_finished "remove_object $tree" &&
	cmt=$(echo bogus | git commit-tree $tree) &&
	test_when_finished "remove_object $cmt" &&
	git update-ref refs/heads/bogus $cmt &&
	test_when_finished "git update-ref -d refs/heads/bogus" &&

	test_might_fail git rev-list --verify-objects refs/heads/bogus >/dev/null 2>out &&
	test_i18ngrep -q "error: hash mismatch $(dirname $new)$(test_oid ff_2)" out
'

<<<<<<< HEAD
# An actual bit corruption is more likely than swapped commits, but
# this provides an easy way to have commits which don't match their purported
# hashes, but which aren't so broken we can't read them at all.
test_expect_success 'rev-list --verify-objects notices swapped commits' '
	git init swapped-commits &&
	(
		cd swapped-commits &&
		test_commit one &&
		test_commit two &&
		one_oid=$(git rev-parse HEAD) &&
		two_oid=$(git rev-parse HEAD^) &&
		one=.git/objects/$(test_oid_to_path $one_oid) &&
		two=.git/objects/$(test_oid_to_path $two_oid) &&
		mv $one tmp &&
		mv $two $one &&
		mv tmp $two &&
		test_must_fail git rev-list --verify-objects HEAD
	)
'

=======
test_expect_success 'set up repository with commit-graph' '
	git init corrupt-graph &&
	(
		cd corrupt-graph &&
		test_commit one &&
		test_commit two &&
		git commit-graph write --reachable
	)
'

corrupt_graph_obj () {
	oid=$(git -C corrupt-graph rev-parse "$1") &&
	obj=corrupt-graph/.git/objects/$(test_oid_to_path $oid) &&
	test_when_finished 'mv backup $obj' &&
	mv $obj backup &&
	echo garbage >$obj
}

test_expect_success 'rev-list --verify-objects with commit graph (tip)' '
	corrupt_graph_obj HEAD &&
	test_must_fail git -C corrupt-graph rev-list --verify-objects HEAD
'

test_expect_success 'rev-list --verify-objects with commit graph (parent)' '
	corrupt_graph_obj HEAD^ &&
	test_must_fail git -C corrupt-graph rev-list --verify-objects HEAD
'

>>>>>>> b27ccae3
test_expect_success 'force fsck to ignore double author' '
	git cat-file commit HEAD >basis &&
	sed "s/^author .*/&,&/" <basis | tr , \\n >multiple-authors &&
	new=$(git hash-object -t commit -w --stdin <multiple-authors) &&
	test_when_finished "remove_object $new" &&
	git update-ref refs/heads/bogus "$new" &&
	test_when_finished "git update-ref -d refs/heads/bogus" &&
	test_must_fail git fsck &&
	git -c fsck.multipleAuthors=ignore fsck
'

_bz='\0'
_bzoid=$(printf $ZERO_OID | sed -e 's/00/\\0/g')

test_expect_success 'fsck notices blob entry pointing to null sha1' '
	(git init null-blob &&
	 cd null-blob &&
	 sha=$(printf "100644 file$_bz$_bzoid" |
	       git hash-object -w --stdin -t tree) &&
	  git fsck 2>out &&
	  test_i18ngrep "warning.*null sha1" out
	)
'

test_expect_success 'fsck notices submodule entry pointing to null sha1' '
	(git init null-commit &&
	 cd null-commit &&
	 sha=$(printf "160000 submodule$_bz$_bzoid" |
	       git hash-object -w --stdin -t tree) &&
	  git fsck 2>out &&
	  test_i18ngrep "warning.*null sha1" out
	)
'

while read name path pretty; do
	while read mode type; do
		: ${pretty:=$path}
		test_expect_success "fsck notices $pretty as $type" '
		(
			git init $name-$type &&
			cd $name-$type &&
			git config core.protectNTFS false &&
			echo content >file &&
			git add file &&
			git commit -m base &&
			blob=$(git rev-parse :file) &&
			tree=$(git rev-parse HEAD^{tree}) &&
			value=$(eval "echo \$$type") &&
			printf "$mode $type %s\t%s" "$value" "$path" >bad &&
			bad_tree=$(git mktree <bad) &&
			git fsck 2>out &&
			test_i18ngrep "warning.*tree $bad_tree" out
		)'
	done <<-\EOF
	100644 blob
	040000 tree
	EOF
done <<-EOF
dot .
dotdot ..
dotgit .git
dotgit-case .GIT
dotgit-unicode .gI${u200c}T .gI{u200c}T
dotgit-case2 .Git
git-tilde1 git~1
dotgitdot .git.
dot-backslash-case .\\\\.GIT\\\\foobar
dotgit-case-backslash .git\\\\foobar
EOF

test_expect_success 'fsck allows .Ňit' '
	(
		git init not-dotgit &&
		cd not-dotgit &&
		echo content >file &&
		git add file &&
		git commit -m base &&
		blob=$(git rev-parse :file) &&
		printf "100644 blob $blob\t.\\305\\207it" >tree &&
		tree=$(git mktree <tree) &&
		git fsck 2>err &&
		test_line_count = 0 err
	)
'

test_expect_success 'NUL in commit' '
	rm -fr nul-in-commit &&
	git init nul-in-commit &&
	(
		cd nul-in-commit &&
		git commit --allow-empty -m "initial commitQNUL after message" &&
		git cat-file commit HEAD >original &&
		q_to_nul <original >munged &&
		git hash-object -w -t commit --stdin <munged >name &&
		git branch bad $(cat name) &&

		test_must_fail git -c fsck.nulInCommit=error fsck 2>warn.1 &&
		test_i18ngrep nulInCommit warn.1 &&
		git fsck 2>warn.2 &&
		test_i18ngrep nulInCommit warn.2
	)
'

# create a static test repo which is broken by omitting
# one particular object ($1, which is looked up via rev-parse
# in the new repository).
create_repo_missing () {
	rm -rf missing &&
	git init missing &&
	(
		cd missing &&
		git commit -m one --allow-empty &&
		mkdir subdir &&
		echo content >subdir/file &&
		git add subdir/file &&
		git commit -m two &&
		unrelated=$(echo unrelated | git hash-object --stdin -w) &&
		git tag -m foo tag $unrelated &&
		sha1=$(git rev-parse --verify "$1") &&
		path=$(echo $sha1 | sed 's|..|&/|') &&
		rm .git/objects/$path
	)
}

test_expect_success 'fsck notices missing blob' '
	create_repo_missing HEAD:subdir/file &&
	test_must_fail git -C missing fsck
'

test_expect_success 'fsck notices missing subtree' '
	create_repo_missing HEAD:subdir &&
	test_must_fail git -C missing fsck
'

test_expect_success 'fsck notices missing root tree' '
	create_repo_missing HEAD^{tree} &&
	test_must_fail git -C missing fsck
'

test_expect_success 'fsck notices missing parent' '
	create_repo_missing HEAD^ &&
	test_must_fail git -C missing fsck
'

test_expect_success 'fsck notices missing tagged object' '
	create_repo_missing tag^{blob} &&
	test_must_fail git -C missing fsck
'

test_expect_success 'fsck notices ref pointing to missing commit' '
	create_repo_missing HEAD &&
	test_must_fail git -C missing fsck
'

test_expect_success 'fsck notices ref pointing to missing tag' '
	create_repo_missing tag &&
	test_must_fail git -C missing fsck
'

test_expect_success 'fsck --connectivity-only' '
	rm -rf connectivity-only &&
	git init connectivity-only &&
	(
		cd connectivity-only &&
		touch empty &&
		git add empty &&
		test_commit empty &&

		# Drop the index now; we want to be sure that we
		# recursively notice the broken objects
		# because they are reachable from refs, not because
		# they are in the index.
		rm -f .git/index &&

		# corrupt the blob, but in a way that we can still identify
		# its type. That lets us see that --connectivity-only is
		# not actually looking at the contents, but leaves it
		# free to examine the type if it chooses.
		empty=.git/objects/$(test_oid_to_path $EMPTY_BLOB) &&
		blob=$(echo unrelated | git hash-object -w --stdin) &&
		mv -f $(sha1_file $blob) $empty &&

		test_must_fail git fsck --strict &&
		git fsck --strict --connectivity-only &&
		tree=$(git rev-parse HEAD:) &&
		suffix=${tree#??} &&
		tree=.git/objects/${tree%$suffix}/$suffix &&
		rm -f $tree &&
		echo invalid >$tree &&
		test_must_fail git fsck --strict --connectivity-only
	)
'

test_expect_success 'fsck --connectivity-only with explicit head' '
	rm -rf connectivity-only &&
	git init connectivity-only &&
	(
		cd connectivity-only &&
		test_commit foo &&
		rm -f .git/index &&
		tree=$(git rev-parse HEAD^{tree}) &&
		remove_object $(git rev-parse HEAD:foo.t) &&
		test_must_fail git fsck --connectivity-only $tree
	)
'

test_expect_success 'fsck --name-objects' '
	rm -rf name-objects &&
	git init name-objects &&
	(
		cd name-objects &&
		git config core.logAllRefUpdates false &&
		test_commit julius caesar.t &&
		test_commit augustus44 &&
		test_commit caesar  &&
		remove_object $(git rev-parse julius:caesar.t) &&
		tree=$(git rev-parse --verify julius:) &&
		git tag -d julius &&
		test_must_fail git fsck --name-objects >out &&
		test_i18ngrep "$tree (refs/tags/augustus44\\^:" out
	)
'

test_expect_success 'alternate objects are correctly blamed' '
	test_when_finished "rm -rf alt.git .git/objects/info/alternates" &&
	name=$(test_oid numeric) &&
	path=$(test_oid_to_path "$name") &&
	git init --bare alt.git &&
	echo "../../alt.git/objects" >.git/objects/info/alternates &&
	mkdir alt.git/objects/$(dirname $path) &&
	>alt.git/objects/$(dirname $path)/$(basename $path) &&
	test_must_fail git fsck >out 2>&1 &&
	test_i18ngrep alt.git out
'

test_expect_success 'fsck errors in packed objects' '
	git cat-file commit HEAD >basis &&
	sed "s/</one/" basis >one &&
	sed "s/</foo/" basis >two &&
	one=$(git hash-object -t commit -w one) &&
	two=$(git hash-object -t commit -w two) &&
	pack=$(
		{
			echo $one &&
			echo $two
		} | git pack-objects .git/objects/pack/pack
	) &&
	test_when_finished "rm -f .git/objects/pack/pack-$pack.*" &&
	remove_object $one &&
	remove_object $two &&
	test_must_fail git fsck 2>out &&
	test_i18ngrep "error in commit $one.* - bad name" out &&
	test_i18ngrep "error in commit $two.* - bad name" out &&
	! grep corrupt out
'

test_expect_success 'fsck fails on corrupt packfile' '
	hsh=$(git commit-tree -m mycommit HEAD^{tree}) &&
	pack=$(echo $hsh | git pack-objects .git/objects/pack/pack) &&

	# Corrupt the first byte of the first object. (It contains 3 type bits,
	# at least one of which is not zero, so setting the first byte to 0 is
	# sufficient.)
	chmod a+w .git/objects/pack/pack-$pack.pack &&
	printf "\0" | dd of=.git/objects/pack/pack-$pack.pack bs=1 conv=notrunc seek=12 &&

	test_when_finished "rm -f .git/objects/pack/pack-$pack.*" &&
	remove_object $hsh &&
	test_must_fail git fsck 2>out &&
	test_i18ngrep "checksum mismatch" out
'

test_expect_success 'fsck finds problems in duplicate loose objects' '
	rm -rf broken-duplicate &&
	git init broken-duplicate &&
	(
		cd broken-duplicate &&
		test_commit duplicate &&
		# no "-d" here, so we end up with duplicates
		git repack &&
		# now corrupt the loose copy
		oid="$(git rev-parse HEAD)" &&
		file=$(sha1_file "$oid") &&
		rm "$file" &&
		echo broken >"$file" &&
		test_must_fail git fsck 2>err &&

		cat >expect <<-EOF &&
		error: inflate: data stream error (incorrect header check)
		error: unable to unpack header of $file
		error: $oid: object corrupt or missing: $file
		EOF
		grep "^error: " err >actual &&
		test_cmp expect actual
	)
'

test_expect_success 'fsck detects trailing loose garbage (commit)' '
	git cat-file commit HEAD >basis &&
	echo bump-commit-sha1 >>basis &&
	commit=$(git hash-object -w -t commit basis) &&
	file=$(sha1_file $commit) &&
	test_when_finished "remove_object $commit" &&
	chmod +w "$file" &&
	echo garbage >>"$file" &&
	test_must_fail git fsck 2>out &&
	test_i18ngrep "garbage.*$commit" out
'

test_expect_success 'fsck detects trailing loose garbage (large blob)' '
	blob=$(echo trailing | git hash-object -w --stdin) &&
	file=$(sha1_file $blob) &&
	test_when_finished "remove_object $blob" &&
	chmod +w "$file" &&
	echo garbage >>"$file" &&
	test_must_fail git -c core.bigfilethreshold=5 fsck 2>out &&
	test_i18ngrep "garbage.*$blob" out
'

test_expect_success 'fsck detects truncated loose object' '
	# make it big enough that we know we will truncate in the data
	# portion, not the header
	test-tool genrandom truncate 4096 >file &&
	blob=$(git hash-object -w file) &&
	file=$(sha1_file $blob) &&
	test_when_finished "remove_object $blob" &&
	test_copy_bytes 1024 <"$file" >tmp &&
	rm "$file" &&
	mv -f tmp "$file" &&

	# check both regular and streaming code paths
	test_must_fail git fsck 2>out &&
	test_i18ngrep corrupt.*$blob out &&

	test_must_fail git -c core.bigfilethreshold=128 fsck 2>out &&
	test_i18ngrep corrupt.*$blob out
'

# for each of type, we have one version which is referenced by another object
# (and so while unreachable, not dangling), and another variant which really is
# dangling.
test_expect_success 'create dangling-object repository' '
	git init dangling &&
	(
		cd dangling &&
		blob=$(echo not-dangling | git hash-object -w --stdin) &&
		dblob=$(echo dangling | git hash-object -w --stdin) &&
		tree=$(printf "100644 blob %s\t%s\n" $blob one | git mktree) &&
		dtree=$(printf "100644 blob %s\t%s\n" $blob two | git mktree) &&
		commit=$(git commit-tree $tree) &&
		dcommit=$(git commit-tree -p $commit $tree) &&

		cat >expect <<-EOF
		dangling blob $dblob
		dangling commit $dcommit
		dangling tree $dtree
		EOF
	)
'

test_expect_success 'fsck notices dangling objects' '
	(
		cd dangling &&
		git fsck >actual &&
		# the output order is non-deterministic, as it comes from a hash
		sort <actual >actual.sorted &&
		test_cmp expect actual.sorted
	)
'

test_expect_success 'fsck --connectivity-only notices dangling objects' '
	(
		cd dangling &&
		git fsck --connectivity-only >actual &&
		# the output order is non-deterministic, as it comes from a hash
		sort <actual >actual.sorted &&
		test_cmp expect actual.sorted
	)
'

test_expect_success 'fsck $name notices bogus $name' '
	test_must_fail git fsck bogus &&
	test_must_fail git fsck $ZERO_OID
'

test_expect_success 'bogus head does not fallback to all heads' '
	# set up a case that will cause a reachability complaint
	echo to-be-deleted >foo &&
	git add foo &&
	blob=$(git rev-parse :foo) &&
	test_when_finished "git rm --cached foo" &&
	remove_object $blob &&
	test_must_fail git fsck $ZERO_OID >out 2>&1 &&
	! grep $blob out
'

# Corrupt the checksum on the index.
# Add 1 to the last byte in the SHA.
corrupt_index_checksum () {
    perl -w -e '
	use Fcntl ":seek";
	open my $fh, "+<", ".git/index" or die "open: $!";
	binmode $fh;
	seek $fh, -1, SEEK_END or die "seek: $!";
	read $fh, my $in_byte, 1 or die "read: $!";

	$in_value = unpack("C", $in_byte);
	$out_value = ($in_value + 1) & 255;

	$out_byte = pack("C", $out_value);

	seek $fh, -1, SEEK_END or die "seek: $!";
	print $fh $out_byte;
	close $fh or die "close: $!";
    '
}

# Corrupt the checksum on the index and then
# verify that only fsck notices.
test_expect_success 'detect corrupt index file in fsck' '
	cp .git/index .git/index.backup &&
	test_when_finished "mv .git/index.backup .git/index" &&
	corrupt_index_checksum &&
	test_must_fail git fsck --cache 2>errors &&
	test_i18ngrep "bad index file" errors
'

test_expect_success 'fsck error and recovery on invalid object type' '
	git init --bare garbage-type &&
	(
		cd garbage-type &&

		garbage_blob=$(git hash-object --stdin -w -t garbage --literally </dev/null) &&

		cat >err.expect <<-\EOF &&
		fatal: invalid object type
		EOF
		test_must_fail git fsck >out 2>err &&
		grep -e "^error" -e "^fatal" err >errors &&
		test_line_count = 1 errors &&
		grep "$garbage_blob: object is of unknown type '"'"'garbage'"'"':" err
	)
'

test_done<|MERGE_RESOLUTION|>--- conflicted
+++ resolved
@@ -507,7 +507,6 @@
 	test_i18ngrep -q "error: hash mismatch $(dirname $new)$(test_oid ff_2)" out
 '
 
-<<<<<<< HEAD
 # An actual bit corruption is more likely than swapped commits, but
 # this provides an easy way to have commits which don't match their purported
 # hashes, but which aren't so broken we can't read them at all.
@@ -528,7 +527,6 @@
 	)
 '
 
-=======
 test_expect_success 'set up repository with commit-graph' '
 	git init corrupt-graph &&
 	(
@@ -557,7 +555,6 @@
 	test_must_fail git -C corrupt-graph rev-list --verify-objects HEAD
 '
 
->>>>>>> b27ccae3
 test_expect_success 'force fsck to ignore double author' '
 	git cat-file commit HEAD >basis &&
 	sed "s/^author .*/&,&/" <basis | tr , \\n >multiple-authors &&
