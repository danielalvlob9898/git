--- conflicted
+++ resolved
@@ -1477,8 +1477,8 @@
 		*dotdot = '\0';
 	}
 
-	a_obj = parse_object(a_oid.hash);
-	b_obj = parse_object(b_oid.hash);
+	a_obj = parse_object(&a_oid);
+	b_obj = parse_object(&b_oid);
 	if (!a_obj || !b_obj)
 		return dotdot_missing(arg, dotdot, revs, symmetric);
 
@@ -1491,8 +1491,8 @@
 		struct commit *a, *b;
 		struct commit_list *exclude;
 
-		a = lookup_commit_reference(a_obj->oid.hash);
-		b = lookup_commit_reference(b_obj->oid.hash);
+		a = lookup_commit_reference(&a_obj->oid);
+		b = lookup_commit_reference(&b_obj->oid);
 		if (!a || !b)
 			return dotdot_missing(arg, dotdot, revs, symmetric);
 
@@ -1553,101 +1553,12 @@
 
 	flags = flags & UNINTERESTING ? flags | BOTTOM : flags & ~BOTTOM;
 
-<<<<<<< HEAD
-	dotdot = strstr(arg, "..");
-	if (dotdot) {
-		struct object_id from_oid;
-		const char *next = dotdot + 2;
-		const char *this = arg;
-		int symmetric = *next == '.';
-		unsigned int flags_exclude = flags ^ (UNINTERESTING | BOTTOM);
-		static const char head_by_default[] = "HEAD";
-		unsigned int a_flags;
-
-		*dotdot = 0;
-		next += symmetric;
-
-		if (!*next)
-			next = head_by_default;
-		if (dotdot == arg)
-			this = head_by_default;
-		if (this == head_by_default && next == head_by_default &&
-		    !symmetric) {
-			/*
-			 * Just ".."?  That is not a range but the
-			 * pathspec for the parent directory.
-			 */
-			if (!cant_be_filename) {
-				*dotdot = '.';
-				return -1;
-			}
-		}
-		if (!get_sha1_committish(this, from_oid.hash) &&
-		    !get_sha1_committish(next, oid.hash)) {
-			struct object *a_obj, *b_obj;
-
-			if (!cant_be_filename) {
-				*dotdot = '.';
-				verify_non_filename(revs->prefix, arg);
-			}
-
-			a_obj = parse_object(&from_oid);
-			b_obj = parse_object(&oid);
-			if (!a_obj || !b_obj) {
-			missing:
-				if (revs->ignore_missing)
-					return 0;
-				die(symmetric
-				    ? "Invalid symmetric difference expression %s"
-				    : "Invalid revision range %s", arg);
-			}
-
-			if (!symmetric) {
-				/* just A..B */
-				a_flags = flags_exclude;
-			} else {
-				/* A...B -- find merge bases between the two */
-				struct commit *a, *b;
-				struct commit_list *exclude;
-
-				a = (a_obj->type == OBJ_COMMIT
-				     ? (struct commit *)a_obj
-				     : lookup_commit_reference(&a_obj->oid));
-				b = (b_obj->type == OBJ_COMMIT
-				     ? (struct commit *)b_obj
-				     : lookup_commit_reference(&b_obj->oid));
-				if (!a || !b)
-					goto missing;
-				exclude = get_merge_bases(a, b);
-				add_rev_cmdline_list(revs, exclude,
-						     REV_CMD_MERGE_BASE,
-						     flags_exclude);
-				add_pending_commit_list(revs, exclude,
-							flags_exclude);
-				free_commit_list(exclude);
-
-				a_flags = flags | SYMMETRIC_LEFT;
-			}
-
-			a_obj->flags |= a_flags;
-			b_obj->flags |= flags;
-			add_rev_cmdline(revs, a_obj, this,
-					REV_CMD_LEFT, a_flags);
-			add_rev_cmdline(revs, b_obj, next,
-					REV_CMD_RIGHT, flags);
-			add_pending_object(revs, a_obj, this);
-			add_pending_object(revs, b_obj, next);
-			return 0;
-		}
-		*dotdot = '.';
-=======
 	if (!cant_be_filename && !strcmp(arg, "..")) {
 		/*
 		 * Just ".."?  That is not a range but the
 		 * pathspec for the parent directory.
 		 */
 		return -1;
->>>>>>> 30d005c0
 	}
 
 	if (!handle_dotdot(arg, revs, flags, revarg_opt))
