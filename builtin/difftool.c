--- conflicted
+++ resolved
@@ -361,11 +361,7 @@
 	struct hashmap symlinks2 = HASHMAP_INIT(pair_cmp, NULL);
 	struct hashmap_iter iter;
 	struct pair_entry *entry;
-<<<<<<< HEAD
-	struct index_state wtindex = INDEX_STATE_INIT;
-=======
 	struct index_state wtindex = INDEX_STATE_INIT(the_repository);
->>>>>>> 6269f8ea
 	struct checkout lstate, rstate;
 	int err = 0;
 	struct child_process cmd = CHILD_PROCESS_INIT;
