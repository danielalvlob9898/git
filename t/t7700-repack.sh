#!/bin/sh

test_description='git repack works correctly'

. ./test-lib.sh

test_expect_success 'objects in packs marked .keep are not repacked' '
	echo content1 > file1 &&
	echo content2 > file2 &&
	git add . &&
	git commit -m initial_commit &&
	# Create two packs
	# The first pack will contain all of the objects except one
	git rev-list --objects --all | grep -v file2 |
		git pack-objects pack > /dev/null &&
	# The second pack will contain the excluded object
	packsha1=$(git rev-list --objects --all | grep file2 |
		git pack-objects pack) &&
	touch -r pack-$packsha1.pack pack-$packsha1.keep &&
	objsha1=$(git verify-pack -v pack-$packsha1.idx | head -n 1 |
		sed -e "s/^\([0-9a-f]\{40\}\).*/\1/") &&
	mv pack-* .git/objects/pack/ &&
	git repack -A -d -l &&
	git prune-packed &&
	for p in .git/objects/pack/*.idx; do
		idx=$(basename $p)
		test "pack-$packsha1.idx" = "$idx" && continue
		if git verify-pack -v $p | egrep "^$objsha1"; then
			found_duplicate_object=1
			echo "DUPLICATE OBJECT FOUND"
			break
		fi
	done &&
	test -z "$found_duplicate_object"
'

test_expect_success 'loose objects in alternate ODB are not repacked' '
	mkdir alt_objects &&
	echo `pwd`/alt_objects > .git/objects/info/alternates &&
	echo content3 > file3 &&
	objsha1=$(GIT_OBJECT_DIRECTORY=alt_objects git hash-object -w file3) &&
	git add file3 &&
	git commit -m commit_file3 &&
	git repack -a -d -l &&
	git prune-packed &&
	for p in .git/objects/pack/*.idx; do
		if git verify-pack -v $p | egrep "^$objsha1"; then
			found_duplicate_object=1
			echo "DUPLICATE OBJECT FOUND"
			break
		fi
	done &&
	test -z "$found_duplicate_object"
'

test_expect_success 'packed obs in alt ODB are repacked even when local repo is packless' '
	mkdir alt_objects/pack
	mv .git/objects/pack/* alt_objects/pack &&
	git repack -a &&
	myidx=$(ls -1 .git/objects/pack/*.idx) &&
	test -f "$myidx" &&
	for p in alt_objects/pack/*.idx; do
		git verify-pack -v $p | sed -n -e "/^[0-9a-f]\{40\}/p"
	done | while read sha1 rest; do
		if ! ( git verify-pack -v $myidx | grep "^$sha1" ); then
			echo "Missing object in local pack: $sha1"
			return 1
		fi
	done
'

<<<<<<< HEAD
test_expect_failure 'packed obs in alt ODB are repacked when local repo has packs' '
	rm -f .git/objects/pack/* &&
	echo new_content >> file1 &&
	git add file1 &&
	git commit -m more_content &&
	git repack &&
=======
test_expect_success 'packed obs in alternate ODB kept pack are repacked' '
	# swap the .keep so the commit object is in the pack with .keep
	for p in alt_objects/pack/*.pack
	do
		base_name=$(basename $p .pack)
		if test -f alt_objects/pack/$base_name.keep
		then
			rm alt_objects/pack/$base_name.keep
		else
			touch alt_objects/pack/$base_name.keep
		fi
	done
>>>>>>> 094085e3
	git repack -a -d &&
	myidx=$(ls -1 .git/objects/pack/*.idx) &&
	test -f "$myidx" &&
	for p in alt_objects/pack/*.idx; do
		git verify-pack -v $p | sed -n -e "/^[0-9a-f]\{40\}/p"
	done | while read sha1 rest; do
		if ! ( git verify-pack -v $myidx | grep "^$sha1" ); then
			echo "Missing object in local pack: $sha1"
			return 1
		fi
	done
'

<<<<<<< HEAD
=======
test_expect_success 'packed unreachable obs in alternate ODB are not loosened' '
	rm -f alt_objects/pack/*.keep &&
	mv .git/objects/pack/* alt_objects/pack/ &&
	csha1=$(git rev-parse HEAD^{commit}) &&
	git reset --hard HEAD^ &&
	sleep 1 &&
	git reflog expire --expire=now --expire-unreachable=now --all &&
	# The pack-objects call on the next line is equivalent to
	# git repack -A -d without the call to prune-packed
	git pack-objects --honor-pack-keep --non-empty --all --reflog \
	    --unpack-unreachable </dev/null pack &&
	rm -f .git/objects/pack/* &&
	mv pack-* .git/objects/pack/ &&
	test 0 = $(git verify-pack -v -- .git/objects/pack/*.idx |
		egrep "^$csha1 " | sort | uniq | wc -l) &&
	echo > .git/objects/info/alternates &&
	test_must_fail git show $csha1
'

test_expect_success 'local packed unreachable obs that exist in alternate ODB are not loosened' '
	echo `pwd`/alt_objects > .git/objects/info/alternates &&
	echo "$csha1" | git pack-objects --non-empty --all --reflog pack &&
	rm -f .git/objects/pack/* &&
	mv pack-* .git/objects/pack/ &&
	# The pack-objects call on the next line is equivalent to
	# git repack -A -d without the call to prune-packed
	git pack-objects --honor-pack-keep --non-empty --all --reflog \
	    --unpack-unreachable </dev/null pack &&
	rm -f .git/objects/pack/* &&
	mv pack-* .git/objects/pack/ &&
	test 0 = $(git verify-pack -v -- .git/objects/pack/*.idx |
		egrep "^$csha1 " | sort | uniq | wc -l) &&
	echo > .git/objects/info/alternates &&
	test_must_fail git show $csha1
'

>>>>>>> 094085e3
test_done
<|MERGE_RESOLUTION|>--- conflicted
+++ resolved
@@ -69,27 +69,12 @@
 	done
 '
 
-<<<<<<< HEAD
 test_expect_failure 'packed obs in alt ODB are repacked when local repo has packs' '
 	rm -f .git/objects/pack/* &&
 	echo new_content >> file1 &&
 	git add file1 &&
 	git commit -m more_content &&
 	git repack &&
-=======
-test_expect_success 'packed obs in alternate ODB kept pack are repacked' '
-	# swap the .keep so the commit object is in the pack with .keep
-	for p in alt_objects/pack/*.pack
-	do
-		base_name=$(basename $p .pack)
-		if test -f alt_objects/pack/$base_name.keep
-		then
-			rm alt_objects/pack/$base_name.keep
-		else
-			touch alt_objects/pack/$base_name.keep
-		fi
-	done
->>>>>>> 094085e3
 	git repack -a -d &&
 	myidx=$(ls -1 .git/objects/pack/*.idx) &&
 	test -f "$myidx" &&
@@ -103,8 +88,31 @@
 	done
 '
 
-<<<<<<< HEAD
-=======
+test_expect_success 'packed obs in alternate ODB kept pack are repacked' '
+	# swap the .keep so the commit object is in the pack with .keep
+	for p in alt_objects/pack/*.pack
+	do
+		base_name=$(basename $p .pack)
+		if test -f alt_objects/pack/$base_name.keep
+		then
+			rm alt_objects/pack/$base_name.keep
+		else
+			touch alt_objects/pack/$base_name.keep
+		fi
+	done
+	git repack -a -d &&
+	myidx=$(ls -1 .git/objects/pack/*.idx) &&
+	test -f "$myidx" &&
+	for p in alt_objects/pack/*.idx; do
+		git verify-pack -v $p | sed -n -e "/^[0-9a-f]\{40\}/p"
+	done | while read sha1 rest; do
+		if ! ( git verify-pack -v $myidx | grep "^$sha1" ); then
+			echo "Missing object in local pack: $sha1"
+			return 1
+		fi
+	done
+'
+
 test_expect_success 'packed unreachable obs in alternate ODB are not loosened' '
 	rm -f alt_objects/pack/*.keep &&
 	mv .git/objects/pack/* alt_objects/pack/ &&
@@ -141,5 +149,4 @@
 	test_must_fail git show $csha1
 '
 
->>>>>>> 094085e3
 test_done
