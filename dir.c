--- conflicted
+++ resolved
@@ -1458,19 +1458,17 @@
 
 		item->match = path;
 		item->len = strlen(path);
-<<<<<<< HEAD
-		item->nowildcard_len = simple_length(path);
 		item->flags = 0;
-		if (item->nowildcard_len < item->len) {
-=======
-		item->use_wildcard = !limit_pathspec_to_literal() &&
-				     !no_wildcard(path);
-		if (item->use_wildcard)
->>>>>>> 823ab40f
-			pathspec->has_wildcard = 1;
-			if (path[item->nowildcard_len] == '*' &&
-			    no_wildcard(path + item->nowildcard_len + 1))
-				item->flags |= PATHSPEC_ONESTAR;
+		if (limit_pathspec_to_literal()) {
+			item->nowildcard_len = item->len;
+		} else {
+			item->nowildcard_len = simple_length(path);
+			if (item->nowildcard_len < item->len) {
+				pathspec->has_wildcard = 1;
+				if (path[item->nowildcard_len] == '*' &&
+				    no_wildcard(path + item->nowildcard_len + 1))
+					item->flags |= PATHSPEC_ONESTAR;
+			}
 		}
 	}
 
