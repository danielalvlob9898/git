--- conflicted
+++ resolved
@@ -611,13 +611,11 @@
 test-delta$X: test-delta.c diff-delta.o patch-delta.o
 	$(CC) $(ALL_CFLAGS) -o $@ $(ALL_LDFLAGS) $^ -lz
 
-<<<<<<< HEAD
+test-dump-cache-tree$X: dump-cache-tree.o $(GITLIBS)
+	$(CC) $(ALL_CFLAGS) -o $@ $(ALL_LDFLAGS) $(filter %.o,$^) $(LIBS)
+
 test-gsimm$X: test-gsimm.c gsimm.o rabinpoly.o
 	$(CC) $(ALL_CFLAGS) -o $@ $(ALL_LDFLAGS) $^
-=======
-test-dump-cache-tree$X: dump-cache-tree.o $(GITLIBS)
-	$(CC) $(ALL_CFLAGS) -o $@ $(ALL_LDFLAGS) $(filter %.o,$^) $(LIBS)
->>>>>>> bad68ec9
 
 check:
 	for i in *.c; do sparse $(ALL_CFLAGS) $(SPARSE_FLAGS) $$i || exit; done
