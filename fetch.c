--- conflicted
+++ resolved
@@ -205,24 +205,18 @@
 {
 	struct ref_lock *lock;
 	unsigned char sha1[20];
-<<<<<<< HEAD
 	char *msg;
 	int ret;
 
 	save_commit_buffer = 0;
 	track_object_refs = 0;
 	if (write_ref) {
-		lock = lock_ref_sha1(write_ref, current_ref, 1);
+		lock = lock_ref_sha1(write_ref, NULL, 0);
 		if (!lock) {
 			error("Can't lock ref %s", write_ref);
 			return -1;
 		}
 	}
-=======
-
-	save_commit_buffer = 0;
-	track_object_refs = 0;
->>>>>>> 84c667ff
 
 	if (!get_recover)
 		for_each_ref(mark_complete);
@@ -239,7 +233,6 @@
 	if (loop()) {
 		unlock_ref(lock);
 		return -1;
-<<<<<<< HEAD
 	}
 
 	if (write_ref) {
@@ -253,10 +246,5 @@
 			free(msg);
 		return ret;
 	}
-=======
-	
-	if (write_ref)
-		write_ref_sha1_unlocked(write_ref, sha1);
->>>>>>> 84c667ff
 	return 0;
 }