--- conflicted
+++ resolved
@@ -1794,13 +1794,6 @@
 	return 0;
 }
 
-<<<<<<< HEAD
-=======
-int parallel_submodules(void)
-{
-	return parallel_jobs;
-}
-
 int validate_submodule_git_dir(char *git_dir, const char *submodule_name)
 {
 	size_t len = strlen(git_dir), suffix_len = strlen(submodule_name);
@@ -1842,7 +1835,6 @@
 	return 0;
 }
 
->>>>>>> 66d2a615
 /*
  * Embeds a single submodules git directory into the superprojects git dir,
  * non recursively.
