#ifndef CACHE_H
#define CACHE_H

#include "git-compat-util.h"
#include "strbuf.h"
#include "hashmap.h"
#include "list.h"
#include "advice.h"
#include "gettext.h"
#include "convert.h"
#include "trace.h"
#include "string-list.h"
#include "pack-revindex.h"
#include "hash.h"
#include "path.h"
#include "sha1-array.h"
#include "repository.h"

#include <zlib.h>
typedef struct git_zstream {
	z_stream z;
	unsigned long avail_in;
	unsigned long avail_out;
	unsigned long total_in;
	unsigned long total_out;
	unsigned char *next_in;
	unsigned char *next_out;
} git_zstream;

void git_inflate_init(git_zstream *);
void git_inflate_init_gzip_only(git_zstream *);
void git_inflate_end(git_zstream *);
int git_inflate(git_zstream *, int flush);

void git_deflate_init(git_zstream *, int level);
void git_deflate_init_gzip(git_zstream *, int level);
void git_deflate_init_raw(git_zstream *, int level);
void git_deflate_end(git_zstream *);
int git_deflate_abort(git_zstream *);
int git_deflate_end_gently(git_zstream *);
int git_deflate(git_zstream *, int flush);
unsigned long git_deflate_bound(git_zstream *, unsigned long);

/* The length in bytes and in hex digits of an object name (SHA-1 value). */
#define GIT_SHA1_RAWSZ 20
#define GIT_SHA1_HEXSZ (2 * GIT_SHA1_RAWSZ)

/* The length in byte and in hex digits of the largest possible hash value. */
#define GIT_MAX_RAWSZ GIT_SHA1_RAWSZ
#define GIT_MAX_HEXSZ GIT_SHA1_HEXSZ

struct object_id {
	unsigned char hash[GIT_MAX_RAWSZ];
};

#define the_hash_algo the_repository->hash_algo

#if defined(DT_UNKNOWN) && !defined(NO_D_TYPE_IN_DIRENT)
#define DTYPE(de)	((de)->d_type)
#else
#undef DT_UNKNOWN
#undef DT_DIR
#undef DT_REG
#undef DT_LNK
#define DT_UNKNOWN	0
#define DT_DIR		1
#define DT_REG		2
#define DT_LNK		3
#define DTYPE(de)	DT_UNKNOWN
#endif

/* unknown mode (impossible combination S_IFIFO|S_IFCHR) */
#define S_IFINVALID     0030000

/*
 * A "directory link" is a link to another git directory.
 *
 * The value 0160000 is not normally a valid mode, and
 * also just happens to be S_IFDIR + S_IFLNK
 */
#define S_IFGITLINK	0160000
#define S_ISGITLINK(m)	(((m) & S_IFMT) == S_IFGITLINK)

/*
 * Some mode bits are also used internally for computations.
 *
 * They *must* not overlap with any valid modes, and they *must* not be emitted
 * to outside world - i.e. appear on disk or network. In other words, it's just
 * temporary fields, which we internally use, but they have to stay in-house.
 *
 * ( such approach is valid, as standard S_IF* fits into 16 bits, and in Git
 *   codebase mode is `unsigned int` which is assumed to be at least 32 bits )
 */

/* used internally in tree-diff */
#define S_DIFFTREE_IFXMIN_NEQ	0x80000000


/*
 * Intensive research over the course of many years has shown that
 * port 9418 is totally unused by anything else. Or
 *
 *	Your search - "port 9418" - did not match any documents.
 *
 * as www.google.com puts it.
 *
 * This port has been properly assigned for git use by IANA:
 * git (Assigned-9418) [I06-050728-0001].
 *
 *	git  9418/tcp   git pack transfer service
 *	git  9418/udp   git pack transfer service
 *
 * with Linus Torvalds <torvalds@osdl.org> as the point of
 * contact. September 2005.
 *
 * See http://www.iana.org/assignments/port-numbers
 */
#define DEFAULT_GIT_PORT 9418

/*
 * Basic data structures for the directory cache
 */

#define CACHE_SIGNATURE 0x44495243	/* "DIRC" */
struct cache_header {
	uint32_t hdr_signature;
	uint32_t hdr_version;
	uint32_t hdr_entries;
};

#define INDEX_FORMAT_LB 2
#define INDEX_FORMAT_UB 4

/*
 * The "cache_time" is just the low 32 bits of the
 * time. It doesn't matter if it overflows - we only
 * check it for equality in the 32 bits we save.
 */
struct cache_time {
	uint32_t sec;
	uint32_t nsec;
};

struct stat_data {
	struct cache_time sd_ctime;
	struct cache_time sd_mtime;
	unsigned int sd_dev;
	unsigned int sd_ino;
	unsigned int sd_uid;
	unsigned int sd_gid;
	unsigned int sd_size;
};

struct cache_entry {
	struct hashmap_entry ent;
	struct stat_data ce_stat_data;
	unsigned int ce_mode;
	unsigned int ce_flags;
	unsigned int ce_namelen;
	unsigned int index;	/* for link extension */
	struct object_id oid;
	char name[FLEX_ARRAY]; /* more */
};

#define CE_STAGEMASK (0x3000)
#define CE_EXTENDED  (0x4000)
#define CE_VALID     (0x8000)
#define CE_STAGESHIFT 12

/*
 * Range 0xFFFF0FFF in ce_flags is divided into
 * two parts: in-memory flags and on-disk ones.
 * Flags in CE_EXTENDED_FLAGS will get saved on-disk
 * if you want to save a new flag, add it in
 * CE_EXTENDED_FLAGS
 *
 * In-memory only flags
 */
#define CE_UPDATE            (1 << 16)
#define CE_REMOVE            (1 << 17)
#define CE_UPTODATE          (1 << 18)
#define CE_ADDED             (1 << 19)

#define CE_HASHED            (1 << 20)
#define CE_FSMONITOR_VALID   (1 << 21)
#define CE_WT_REMOVE         (1 << 22) /* remove in work directory */
#define CE_CONFLICTED        (1 << 23)

#define CE_UNPACKED          (1 << 24)
#define CE_NEW_SKIP_WORKTREE (1 << 25)

/* used to temporarily mark paths matched by pathspecs */
#define CE_MATCHED           (1 << 26)

#define CE_UPDATE_IN_BASE    (1 << 27)
#define CE_STRIP_NAME        (1 << 28)

/*
 * Extended on-disk flags
 */
#define CE_INTENT_TO_ADD     (1 << 29)
#define CE_SKIP_WORKTREE     (1 << 30)
/* CE_EXTENDED2 is for future extension */
#define CE_EXTENDED2         (1U << 31)

#define CE_EXTENDED_FLAGS (CE_INTENT_TO_ADD | CE_SKIP_WORKTREE)

/*
 * Safeguard to avoid saving wrong flags:
 *  - CE_EXTENDED2 won't get saved until its semantic is known
 *  - Bits in 0x0000FFFF have been saved in ce_flags already
 *  - Bits in 0x003F0000 are currently in-memory flags
 */
#if CE_EXTENDED_FLAGS & 0x803FFFFF
#error "CE_EXTENDED_FLAGS out of range"
#endif

/* Forward structure decls */
struct pathspec;
struct child_process;

/*
 * Copy the sha1 and stat state of a cache entry from one to
 * another. But we never change the name, or the hash state!
 */
static inline void copy_cache_entry(struct cache_entry *dst,
				    const struct cache_entry *src)
{
	unsigned int state = dst->ce_flags & CE_HASHED;

	/* Don't copy hash chain and name */
	memcpy(&dst->ce_stat_data, &src->ce_stat_data,
			offsetof(struct cache_entry, name) -
			offsetof(struct cache_entry, ce_stat_data));

	/* Restore the hash state */
	dst->ce_flags = (dst->ce_flags & ~CE_HASHED) | state;
}

static inline unsigned create_ce_flags(unsigned stage)
{
	return (stage << CE_STAGESHIFT);
}

#define ce_namelen(ce) ((ce)->ce_namelen)
#define ce_size(ce) cache_entry_size(ce_namelen(ce))
#define ce_stage(ce) ((CE_STAGEMASK & (ce)->ce_flags) >> CE_STAGESHIFT)
#define ce_uptodate(ce) ((ce)->ce_flags & CE_UPTODATE)
#define ce_skip_worktree(ce) ((ce)->ce_flags & CE_SKIP_WORKTREE)
#define ce_mark_uptodate(ce) ((ce)->ce_flags |= CE_UPTODATE)
#define ce_intent_to_add(ce) ((ce)->ce_flags & CE_INTENT_TO_ADD)

#define ce_permissions(mode) (((mode) & 0100) ? 0755 : 0644)
static inline unsigned int create_ce_mode(unsigned int mode)
{
	if (S_ISLNK(mode))
		return S_IFLNK;
	if (S_ISDIR(mode) || S_ISGITLINK(mode))
		return S_IFGITLINK;
	return S_IFREG | ce_permissions(mode);
}
static inline unsigned int ce_mode_from_stat(const struct cache_entry *ce,
					     unsigned int mode)
{
	extern int trust_executable_bit, has_symlinks;
	if (!has_symlinks && S_ISREG(mode) &&
	    ce && S_ISLNK(ce->ce_mode))
		return ce->ce_mode;
	if (!trust_executable_bit && S_ISREG(mode)) {
		if (ce && S_ISREG(ce->ce_mode))
			return ce->ce_mode;
		return create_ce_mode(0666);
	}
	return create_ce_mode(mode);
}
static inline int ce_to_dtype(const struct cache_entry *ce)
{
	unsigned ce_mode = ntohl(ce->ce_mode);
	if (S_ISREG(ce_mode))
		return DT_REG;
	else if (S_ISDIR(ce_mode) || S_ISGITLINK(ce_mode))
		return DT_DIR;
	else if (S_ISLNK(ce_mode))
		return DT_LNK;
	else
		return DT_UNKNOWN;
}
static inline unsigned int canon_mode(unsigned int mode)
{
	if (S_ISREG(mode))
		return S_IFREG | ce_permissions(mode);
	if (S_ISLNK(mode))
		return S_IFLNK;
	if (S_ISDIR(mode))
		return S_IFDIR;
	return S_IFGITLINK;
}

#define cache_entry_size(len) (offsetof(struct cache_entry,name) + (len) + 1)

#define SOMETHING_CHANGED	(1 << 0) /* unclassified changes go here */
#define CE_ENTRY_CHANGED	(1 << 1)
#define CE_ENTRY_REMOVED	(1 << 2)
#define CE_ENTRY_ADDED		(1 << 3)
#define RESOLVE_UNDO_CHANGED	(1 << 4)
#define CACHE_TREE_CHANGED	(1 << 5)
#define SPLIT_INDEX_ORDERED	(1 << 6)
#define UNTRACKED_CHANGED	(1 << 7)
#define FSMONITOR_CHANGED	(1 << 8)

struct split_index;
struct untracked_cache;

struct index_state {
	struct cache_entry **cache;
	unsigned int version;
	unsigned int cache_nr, cache_alloc, cache_changed;
	struct string_list *resolve_undo;
	struct cache_tree *cache_tree;
	struct split_index *split_index;
	struct cache_time timestamp;
	unsigned name_hash_initialized : 1,
		 initialized : 1,
		 drop_cache_tree : 1;
	struct hashmap name_hash;
	struct hashmap dir_hash;
	unsigned char sha1[20];
	struct untracked_cache *untracked;
	uint64_t fsmonitor_last_update;
	struct ewah_bitmap *fsmonitor_dirty;
};

extern struct index_state the_index;

/* Name hashing */
extern int test_lazy_init_name_hash(struct index_state *istate, int try_threaded);
extern void add_name_hash(struct index_state *istate, struct cache_entry *ce);
extern void remove_name_hash(struct index_state *istate, struct cache_entry *ce);
extern void free_name_hash(struct index_state *istate);


#ifndef NO_THE_INDEX_COMPATIBILITY_MACROS
#define active_cache (the_index.cache)
#define active_nr (the_index.cache_nr)
#define active_alloc (the_index.cache_alloc)
#define active_cache_changed (the_index.cache_changed)
#define active_cache_tree (the_index.cache_tree)

#define read_cache() read_index(&the_index)
#define read_cache_from(path) read_index_from(&the_index, (path), (get_git_dir()))
#define read_cache_preload(pathspec) read_index_preload(&the_index, (pathspec))
#define is_cache_unborn() is_index_unborn(&the_index)
#define read_cache_unmerged() read_index_unmerged(&the_index)
#define discard_cache() discard_index(&the_index)
#define unmerged_cache() unmerged_index(&the_index)
#define cache_name_pos(name, namelen) index_name_pos(&the_index,(name),(namelen))
#define add_cache_entry(ce, option) add_index_entry(&the_index, (ce), (option))
#define rename_cache_entry_at(pos, new_name) rename_index_entry_at(&the_index, (pos), (new_name))
#define remove_cache_entry_at(pos) remove_index_entry_at(&the_index, (pos))
#define remove_file_from_cache(path) remove_file_from_index(&the_index, (path))
#define add_to_cache(path, st, flags) add_to_index(&the_index, (path), (st), (flags))
#define add_file_to_cache(path, flags) add_file_to_index(&the_index, (path), (flags))
#define chmod_cache_entry(ce, flip) chmod_index_entry(&the_index, (ce), (flip))
#define refresh_cache(flags) refresh_index(&the_index, (flags), NULL, NULL, NULL)
#define ce_match_stat(ce, st, options) ie_match_stat(&the_index, (ce), (st), (options))
#define ce_modified(ce, st, options) ie_modified(&the_index, (ce), (st), (options))
#define cache_dir_exists(name, namelen) index_dir_exists(&the_index, (name), (namelen))
#define cache_file_exists(name, namelen, igncase) index_file_exists(&the_index, (name), (namelen), (igncase))
#define cache_name_is_other(name, namelen) index_name_is_other(&the_index, (name), (namelen))
#define resolve_undo_clear() resolve_undo_clear_index(&the_index)
#define unmerge_cache_entry_at(at) unmerge_index_entry_at(&the_index, at)
#define unmerge_cache(pathspec) unmerge_index(&the_index, pathspec)
#define read_blob_data_from_cache(path, sz) read_blob_data_from_index(&the_index, (path), (sz))
#endif

enum object_type {
	OBJ_BAD = -1,
	OBJ_NONE = 0,
	OBJ_COMMIT = 1,
	OBJ_TREE = 2,
	OBJ_BLOB = 3,
	OBJ_TAG = 4,
	/* 5 for future expansion */
	OBJ_OFS_DELTA = 6,
	OBJ_REF_DELTA = 7,
	OBJ_ANY,
	OBJ_MAX
};

static inline enum object_type object_type(unsigned int mode)
{
	return S_ISDIR(mode) ? OBJ_TREE :
		S_ISGITLINK(mode) ? OBJ_COMMIT :
		OBJ_BLOB;
}

/* Double-check local_repo_env below if you add to this list. */
#define GIT_DIR_ENVIRONMENT "GIT_DIR"
#define GIT_COMMON_DIR_ENVIRONMENT "GIT_COMMON_DIR"
#define GIT_NAMESPACE_ENVIRONMENT "GIT_NAMESPACE"
#define GIT_WORK_TREE_ENVIRONMENT "GIT_WORK_TREE"
#define GIT_PREFIX_ENVIRONMENT "GIT_PREFIX"
#define GIT_SUPER_PREFIX_ENVIRONMENT "GIT_INTERNAL_SUPER_PREFIX"
#define DEFAULT_GIT_DIR_ENVIRONMENT ".git"
#define DB_ENVIRONMENT "GIT_OBJECT_DIRECTORY"
#define INDEX_ENVIRONMENT "GIT_INDEX_FILE"
#define GRAFT_ENVIRONMENT "GIT_GRAFT_FILE"
#define GIT_SHALLOW_FILE_ENVIRONMENT "GIT_SHALLOW_FILE"
#define TEMPLATE_DIR_ENVIRONMENT "GIT_TEMPLATE_DIR"
#define CONFIG_ENVIRONMENT "GIT_CONFIG"
#define CONFIG_DATA_ENVIRONMENT "GIT_CONFIG_PARAMETERS"
#define EXEC_PATH_ENVIRONMENT "GIT_EXEC_PATH"
#define CEILING_DIRECTORIES_ENVIRONMENT "GIT_CEILING_DIRECTORIES"
#define NO_REPLACE_OBJECTS_ENVIRONMENT "GIT_NO_REPLACE_OBJECTS"
#define GIT_REPLACE_REF_BASE_ENVIRONMENT "GIT_REPLACE_REF_BASE"
#define GITATTRIBUTES_FILE ".gitattributes"
#define INFOATTRIBUTES_FILE "info/attributes"
#define ATTRIBUTE_MACRO_PREFIX "[attr]"
#define GITMODULES_FILE ".gitmodules"
#define GIT_NOTES_REF_ENVIRONMENT "GIT_NOTES_REF"
#define GIT_NOTES_DEFAULT_REF "refs/notes/commits"
#define GIT_NOTES_DISPLAY_REF_ENVIRONMENT "GIT_NOTES_DISPLAY_REF"
#define GIT_NOTES_REWRITE_REF_ENVIRONMENT "GIT_NOTES_REWRITE_REF"
#define GIT_NOTES_REWRITE_MODE_ENVIRONMENT "GIT_NOTES_REWRITE_MODE"
#define GIT_LITERAL_PATHSPECS_ENVIRONMENT "GIT_LITERAL_PATHSPECS"
#define GIT_GLOB_PATHSPECS_ENVIRONMENT "GIT_GLOB_PATHSPECS"
#define GIT_NOGLOB_PATHSPECS_ENVIRONMENT "GIT_NOGLOB_PATHSPECS"
#define GIT_ICASE_PATHSPECS_ENVIRONMENT "GIT_ICASE_PATHSPECS"
#define GIT_QUARANTINE_ENVIRONMENT "GIT_QUARANTINE_PATH"
#define GIT_OPTIONAL_LOCKS_ENVIRONMENT "GIT_OPTIONAL_LOCKS"

/*
 * Environment variable used in handshaking the wire protocol.
 * Contains a colon ':' separated list of keys with optional values
 * 'key[=value]'.  Presence of unknown keys and values must be
 * ignored.
 */
#define GIT_PROTOCOL_ENVIRONMENT "GIT_PROTOCOL"
/* HTTP header used to handshake the wire protocol */
#define GIT_PROTOCOL_HEADER "Git-Protocol"

/*
 * This environment variable is expected to contain a boolean indicating
 * whether we should or should not treat:
 *
 *   GIT_DIR=foo.git git ...
 *
 * as if GIT_WORK_TREE=. was given. It's not expected that users will make use
 * of this, but we use it internally to communicate to sub-processes that we
 * are in a bare repo. If not set, defaults to true.
 */
#define GIT_IMPLICIT_WORK_TREE_ENVIRONMENT "GIT_IMPLICIT_WORK_TREE"

/*
 * Repository-local GIT_* environment variables; these will be cleared
 * when git spawns a sub-process that runs inside another repository.
 * The array is NULL-terminated, which makes it easy to pass in the "env"
 * parameter of a run-command invocation, or to do a simple walk.
 */
extern const char * const local_repo_env[];

extern void setup_git_env(void);

/*
 * Returns true iff we have a configured git repository (either via
 * setup_git_directory, or in the environment via $GIT_DIR).
 */
int have_git_dir(void);

extern int is_bare_repository_cfg;
extern int is_bare_repository(void);
extern int is_inside_git_dir(void);
extern char *git_work_tree_cfg;
extern int is_inside_work_tree(void);
extern const char *get_git_dir(void);
extern const char *get_git_common_dir(void);
extern char *get_object_directory(void);
extern char *get_index_file(void);
extern char *get_graft_file(void);
extern int set_git_dir(const char *path);
extern int get_common_dir_noenv(struct strbuf *sb, const char *gitdir);
extern int get_common_dir(struct strbuf *sb, const char *gitdir);
extern const char *get_git_namespace(void);
extern const char *strip_namespace(const char *namespaced_ref);
extern const char *get_super_prefix(void);
extern const char *get_git_work_tree(void);

/*
 * Return true if the given path is a git directory; note that this _just_
 * looks at the directory itself. If you want to know whether "foo/.git"
 * is a repository, you must feed that path, not just "foo".
 */
extern int is_git_directory(const char *path);

/*
 * Return 1 if the given path is the root of a git repository or
 * submodule, else 0. Will not return 1 for bare repositories with the
 * exception of creating a bare repository in "foo/.git" and calling
 * is_git_repository("foo").
 *
 * If we run into read errors, we err on the side of saying "yes, it is",
 * as we usually consider sub-repos precious, and would prefer to err on the
 * side of not disrupting or deleting them.
 */
extern int is_nonbare_repository_dir(struct strbuf *path);

#define READ_GITFILE_ERR_STAT_FAILED 1
#define READ_GITFILE_ERR_NOT_A_FILE 2
#define READ_GITFILE_ERR_OPEN_FAILED 3
#define READ_GITFILE_ERR_READ_FAILED 4
#define READ_GITFILE_ERR_INVALID_FORMAT 5
#define READ_GITFILE_ERR_NO_PATH 6
#define READ_GITFILE_ERR_NOT_A_REPO 7
#define READ_GITFILE_ERR_TOO_LARGE 8
extern void read_gitfile_error_die(int error_code, const char *path, const char *dir);
extern const char *read_gitfile_gently(const char *path, int *return_error_code);
#define read_gitfile(path) read_gitfile_gently((path), NULL)
extern const char *resolve_gitdir_gently(const char *suspect, int *return_error_code);
#define resolve_gitdir(path) resolve_gitdir_gently((path), NULL)

extern void set_git_work_tree(const char *tree);

#define ALTERNATE_DB_ENVIRONMENT "GIT_ALTERNATE_OBJECT_DIRECTORIES"

extern void setup_work_tree(void);
/*
 * Find the commondir and gitdir of the repository that contains the current
 * working directory, without changing the working directory or other global
 * state. The result is appended to commondir and gitdir.  If the discovered
 * gitdir does not correspond to a worktree, then 'commondir' and 'gitdir' will
 * both have the same result appended to the buffer.  The return value is
 * either 0 upon success and non-zero if no repository was found.
 */
extern int discover_git_directory(struct strbuf *commondir,
				  struct strbuf *gitdir);
extern const char *setup_git_directory_gently(int *);
extern const char *setup_git_directory(void);
extern char *prefix_path(const char *prefix, int len, const char *path);
extern char *prefix_path_gently(const char *prefix, int len, int *remaining, const char *path);

/*
 * Concatenate "prefix" (if len is non-zero) and "path", with no
 * connecting characters (so "prefix" should end with a "/").
 * Unlike prefix_path, this should be used if the named file does
 * not have to interact with index entry; i.e. name of a random file
 * on the filesystem.
 *
 * The return value is always a newly allocated string (even if the
 * prefix was empty).
 */
extern char *prefix_filename(const char *prefix, const char *path);

extern int check_filename(const char *prefix, const char *name);
extern void verify_filename(const char *prefix,
			    const char *name,
			    int diagnose_misspelt_rev);
extern void verify_non_filename(const char *prefix, const char *name);
extern int path_inside_repo(const char *prefix, const char *path);

#define INIT_DB_QUIET 0x0001
#define INIT_DB_EXIST_OK 0x0002

extern int init_db(const char *git_dir, const char *real_git_dir,
		   const char *template_dir, unsigned int flags);

extern void sanitize_stdfds(void);
extern int daemonize(void);

#define alloc_nr(x) (((x)+16)*3/2)

/*
 * Realloc the buffer pointed at by variable 'x' so that it can hold
 * at least 'nr' entries; the number of entries currently allocated
 * is 'alloc', using the standard growing factor alloc_nr() macro.
 *
 * DO NOT USE any expression with side-effect for 'x', 'nr', or 'alloc'.
 */
#define ALLOC_GROW(x, nr, alloc) \
	do { \
		if ((nr) > alloc) { \
			if (alloc_nr(alloc) < (nr)) \
				alloc = (nr); \
			else \
				alloc = alloc_nr(alloc); \
			REALLOC_ARRAY(x, alloc); \
		} \
	} while (0)

/* Initialize and use the cache information */
struct lock_file;
extern int read_index(struct index_state *);
extern int read_index_preload(struct index_state *, const struct pathspec *pathspec);
extern int do_read_index(struct index_state *istate, const char *path,
			 int must_exist); /* for testting only! */
extern int read_index_from(struct index_state *, const char *path,
			   const char *gitdir);
extern int is_index_unborn(struct index_state *);
extern int read_index_unmerged(struct index_state *);

/* For use with `write_locked_index()`. */
#define COMMIT_LOCK		(1 << 0)
#define SKIP_IF_UNCHANGED	(1 << 1)

/*
 * Write the index while holding an already-taken lock. Close the lock,
 * and if `COMMIT_LOCK` is given, commit it.
 *
 * Unless a split index is in use, write the index into the lockfile.
 *
 * With a split index, write the shared index to a temporary file,
 * adjust its permissions and rename it into place, then write the
 * split index to the lockfile. If the temporary file for the shared
 * index cannot be created, fall back to the behavior described in
 * the previous paragraph.
 *
 * With `COMMIT_LOCK`, the lock is always committed or rolled back.
 * Without it, the lock is closed, but neither committed nor rolled
 * back.
 *
 * If `SKIP_IF_UNCHANGED` is given and the index is unchanged, nothing
 * is written (and the lock is rolled back if `COMMIT_LOCK` is given).
 */
extern int write_locked_index(struct index_state *, struct lock_file *lock, unsigned flags);

extern int discard_index(struct index_state *);
extern void move_index_extensions(struct index_state *dst, struct index_state *src);
extern int unmerged_index(const struct index_state *);

/**
 * Returns 1 if the index differs from HEAD, 0 otherwise. When on an unborn
 * branch, returns 1 if there are entries in the index, 0 otherwise. If an
 * strbuf is provided, the space-separated list of files that differ will be
 * appended to it.
 */
extern int index_has_changes(struct strbuf *sb);

extern int verify_path(const char *path);
extern int strcmp_offset(const char *s1, const char *s2, size_t *first_change);
extern int index_dir_exists(struct index_state *istate, const char *name, int namelen);
extern void adjust_dirname_case(struct index_state *istate, char *name);
extern struct cache_entry *index_file_exists(struct index_state *istate, const char *name, int namelen, int igncase);

/*
 * Searches for an entry defined by name and namelen in the given index.
 * If the return value is positive (including 0) it is the position of an
 * exact match. If the return value is negative, the negated value minus 1
 * is the position where the entry would be inserted.
 * Example: The current index consists of these files and its stages:
 *
 *   b#0, d#0, f#1, f#3
 *
 * index_name_pos(&index, "a", 1) -> -1
 * index_name_pos(&index, "b", 1) ->  0
 * index_name_pos(&index, "c", 1) -> -2
 * index_name_pos(&index, "d", 1) ->  1
 * index_name_pos(&index, "e", 1) -> -3
 * index_name_pos(&index, "f", 1) -> -3
 * index_name_pos(&index, "g", 1) -> -5
 */
extern int index_name_pos(const struct index_state *, const char *name, int namelen);

#define ADD_CACHE_OK_TO_ADD 1		/* Ok to add */
#define ADD_CACHE_OK_TO_REPLACE 2	/* Ok to replace file/directory */
#define ADD_CACHE_SKIP_DFCHECK 4	/* Ok to skip DF conflict checks */
#define ADD_CACHE_JUST_APPEND 8		/* Append only; tree.c::read_tree() */
#define ADD_CACHE_NEW_ONLY 16		/* Do not replace existing ones */
#define ADD_CACHE_KEEP_CACHE_TREE 32	/* Do not invalidate cache-tree */
extern int add_index_entry(struct index_state *, struct cache_entry *ce, int option);
extern void rename_index_entry_at(struct index_state *, int pos, const char *new_name);

/* Remove entry, return true if there are more entries to go. */
extern int remove_index_entry_at(struct index_state *, int pos);

extern void remove_marked_cache_entries(struct index_state *istate);
extern int remove_file_from_index(struct index_state *, const char *path);
#define ADD_CACHE_VERBOSE 1
#define ADD_CACHE_PRETEND 2
#define ADD_CACHE_IGNORE_ERRORS	4
#define ADD_CACHE_IGNORE_REMOVAL 8
#define ADD_CACHE_INTENT 16
/*
 * These two are used to add the contents of the file at path
 * to the index, marking the working tree up-to-date by storing
 * the cached stat info in the resulting cache entry.  A caller
 * that has already run lstat(2) on the path can call
 * add_to_index(), and all others can call add_file_to_index();
 * the latter will do necessary lstat(2) internally before
 * calling the former.
 */
extern int add_to_index(struct index_state *, const char *path, struct stat *, int flags);
extern int add_file_to_index(struct index_state *, const char *path, int flags);

extern struct cache_entry *make_cache_entry(unsigned int mode, const unsigned char *sha1, const char *path, int stage, unsigned int refresh_options);
extern int chmod_index_entry(struct index_state *, struct cache_entry *ce, char flip);
extern int ce_same_name(const struct cache_entry *a, const struct cache_entry *b);
extern void set_object_name_for_intent_to_add_entry(struct cache_entry *ce);
extern int index_name_is_other(const struct index_state *, const char *, int);
extern void *read_blob_data_from_index(const struct index_state *, const char *, unsigned long *);

/* do stat comparison even if CE_VALID is true */
#define CE_MATCH_IGNORE_VALID		01
/* do not check the contents but report dirty on racily-clean entries */
#define CE_MATCH_RACY_IS_DIRTY		02
/* do stat comparison even if CE_SKIP_WORKTREE is true */
#define CE_MATCH_IGNORE_SKIP_WORKTREE	04
/* ignore non-existent files during stat update  */
#define CE_MATCH_IGNORE_MISSING		0x08
/* enable stat refresh */
#define CE_MATCH_REFRESH		0x10
/* don't refresh_fsmonitor state or do stat comparison even if CE_FSMONITOR_VALID is true */
#define CE_MATCH_IGNORE_FSMONITOR 0X20
extern int ie_match_stat(struct index_state *, const struct cache_entry *, struct stat *, unsigned int);
extern int ie_modified(struct index_state *, const struct cache_entry *, struct stat *, unsigned int);

#define HASH_WRITE_OBJECT 1
#define HASH_FORMAT_CHECK 2
#define HASH_RENORMALIZE  4
extern int index_fd(struct object_id *oid, int fd, struct stat *st, enum object_type type, const char *path, unsigned flags);
extern int index_path(struct object_id *oid, const char *path, struct stat *st, unsigned flags);

/*
 * Record to sd the data from st that we use to check whether a file
 * might have changed.
 */
extern void fill_stat_data(struct stat_data *sd, struct stat *st);

/*
 * Return 0 if st is consistent with a file not having been changed
 * since sd was filled.  If there are differences, return a
 * combination of MTIME_CHANGED, CTIME_CHANGED, OWNER_CHANGED,
 * INODE_CHANGED, and DATA_CHANGED.
 */
extern int match_stat_data(const struct stat_data *sd, struct stat *st);
extern int match_stat_data_racy(const struct index_state *istate,
				const struct stat_data *sd, struct stat *st);

extern void fill_stat_cache_info(struct cache_entry *ce, struct stat *st);

#define REFRESH_REALLY		0x0001	/* ignore_valid */
#define REFRESH_UNMERGED	0x0002	/* allow unmerged */
#define REFRESH_QUIET		0x0004	/* be quiet about it */
#define REFRESH_IGNORE_MISSING	0x0008	/* ignore non-existent */
#define REFRESH_IGNORE_SUBMODULES	0x0010	/* ignore submodules */
#define REFRESH_IN_PORCELAIN	0x0020	/* user friendly output, not "needs update" */
extern int refresh_index(struct index_state *, unsigned int flags, const struct pathspec *pathspec, char *seen, const char *header_msg);
extern struct cache_entry *refresh_cache_entry(struct cache_entry *, unsigned int);

/*
 * Opportunistically update the index but do not complain if we can't.
 * The lockfile is always committed or rolled back.
 */
extern void update_index_if_able(struct index_state *, struct lock_file *);

extern int hold_locked_index(struct lock_file *, int);
extern void set_alternate_index_output(const char *);

extern int verify_index_checksum;
extern int verify_ce_order;

/* Environment bits from configuration mechanism */
extern int trust_executable_bit;
extern int trust_ctime;
extern int check_stat;
extern int quote_path_fully;
extern int has_symlinks;
extern int minimum_abbrev, default_abbrev;
extern int ignore_case;
extern int assume_unchanged;
extern int prefer_symlink_refs;
extern int warn_ambiguous_refs;
extern int warn_on_object_refname_ambiguity;
extern const char *apply_default_whitespace;
extern const char *apply_default_ignorewhitespace;
extern const char *git_attributes_file;
extern const char *git_hooks_path;
extern int zlib_compression_level;
extern int core_compression_level;
extern int pack_compression_level;
extern size_t packed_git_window_size;
extern size_t packed_git_limit;
extern size_t delta_base_cache_limit;
extern unsigned long big_file_threshold;
extern unsigned long pack_size_limit_cfg;

/*
 * Accessors for the core.sharedrepository config which lazy-load the value
 * from the config (if not already set). The "reset" function can be
 * used to unset "set" or cached value, meaning that the value will be loaded
 * fresh from the config file on the next call to get_shared_repository().
 */
void set_shared_repository(int value);
int get_shared_repository(void);
void reset_shared_repository(void);

/*
 * Do replace refs need to be checked this run?  This variable is
 * initialized to true unless --no-replace-object is used or
 * $GIT_NO_REPLACE_OBJECTS is set, but is set to false by some
 * commands that do not want replace references to be active.  As an
 * optimization it is also set to false if replace references have
 * been sought but there were none.
 */
extern int check_replace_refs;
extern char *git_replace_ref_base;

extern int fsync_object_files;
extern int core_preload_index;
extern int core_apply_sparse_checkout;
extern int precomposed_unicode;
extern int protect_hfs;
extern int protect_ntfs;
extern const char *core_fsmonitor;

/*
 * Include broken refs in all ref iterations, which will
 * generally choke dangerous operations rather than letting
 * them silently proceed without taking the broken ref into
 * account.
 */
extern int ref_paranoia;

/*
 * Returns the boolean value of $GIT_OPTIONAL_LOCKS (or the default value).
 */
int use_optional_locks(void);

/*
 * The character that begins a commented line in user-editable file
 * that is subject to stripspace.
 */
extern char comment_line_char;
extern int auto_comment_line_char;

/* Windows only */
enum hide_dotfiles_type {
	HIDE_DOTFILES_FALSE = 0,
	HIDE_DOTFILES_TRUE,
	HIDE_DOTFILES_DOTGITONLY
};
extern enum hide_dotfiles_type hide_dotfiles;

enum log_refs_config {
	LOG_REFS_UNSET = -1,
	LOG_REFS_NONE = 0,
	LOG_REFS_NORMAL,
	LOG_REFS_ALWAYS
};
extern enum log_refs_config log_all_ref_updates;

enum branch_track {
	BRANCH_TRACK_UNSPECIFIED = -1,
	BRANCH_TRACK_NEVER = 0,
	BRANCH_TRACK_REMOTE,
	BRANCH_TRACK_ALWAYS,
	BRANCH_TRACK_EXPLICIT,
	BRANCH_TRACK_OVERRIDE
};

enum rebase_setup_type {
	AUTOREBASE_NEVER = 0,
	AUTOREBASE_LOCAL,
	AUTOREBASE_REMOTE,
	AUTOREBASE_ALWAYS
};

enum push_default_type {
	PUSH_DEFAULT_NOTHING = 0,
	PUSH_DEFAULT_MATCHING,
	PUSH_DEFAULT_SIMPLE,
	PUSH_DEFAULT_UPSTREAM,
	PUSH_DEFAULT_CURRENT,
	PUSH_DEFAULT_UNSPECIFIED
};

extern enum branch_track git_branch_track;
extern enum rebase_setup_type autorebase;
extern enum push_default_type push_default;

enum object_creation_mode {
	OBJECT_CREATION_USES_HARDLINKS = 0,
	OBJECT_CREATION_USES_RENAMES = 1
};

extern enum object_creation_mode object_creation_mode;

extern char *notes_ref_name;

extern int grafts_replace_parents;

/*
 * GIT_REPO_VERSION is the version we write by default. The
 * _READ variant is the highest number we know how to
 * handle.
 */
#define GIT_REPO_VERSION 0
#define GIT_REPO_VERSION_READ 1
extern int repository_format_precious_objects;
extern char *repository_format_partial_clone;
extern const char *core_partial_clone_filter_default;

struct repository_format {
	int version;
	int precious_objects;
	char *partial_clone; /* value of extensions.partialclone */
	int is_bare;
	int hash_algo;
	char *work_tree;
	struct string_list unknown_extensions;
};

/*
 * Read the repository format characteristics from the config file "path" into
 * "format" struct. Returns the numeric version. On error, -1 is returned,
 * format->version is set to -1, and all other fields in the struct are
 * undefined.
 */
int read_repository_format(struct repository_format *format, const char *path);

/*
 * Verify that the repository described by repository_format is something we
 * can read. If it is, return 0. Otherwise, return -1, and "err" will describe
 * any errors encountered.
 */
int verify_repository_format(const struct repository_format *format,
			     struct strbuf *err);

/*
 * Check the repository format version in the path found in get_git_dir(),
 * and die if it is a version we don't understand. Generally one would
 * set_git_dir() before calling this, and use it only for "are we in a valid
 * repo?".
 */
extern void check_repository_format(void);

#define MTIME_CHANGED	0x0001
#define CTIME_CHANGED	0x0002
#define OWNER_CHANGED	0x0004
#define MODE_CHANGED    0x0008
#define INODE_CHANGED   0x0010
#define DATA_CHANGED    0x0020
#define TYPE_CHANGED    0x0040

/*
 * Put in `buf` the name of the file in the local object database that
 * would be used to store a loose object with the specified sha1.
 */
extern void sha1_file_name(struct strbuf *buf, const unsigned char *sha1);

/*
 * Return an abbreviated sha1 unique within this repository's object database.
 * The result will be at least `len` characters long, and will be NUL
 * terminated.
 *
 * The non-`_r` version returns a static buffer which remains valid until 4
 * more calls to find_unique_abbrev are made.
 *
 * The `_r` variant writes to a buffer supplied by the caller, which must be at
 * least `GIT_MAX_HEXSZ + 1` bytes. The return value is the number of bytes
 * written (excluding the NUL terminator).
 *
 * Note that while this version avoids the static buffer, it is not fully
 * reentrant, as it calls into other non-reentrant git code.
 */
extern const char *find_unique_abbrev(const struct object_id *oid, int len);
extern int find_unique_abbrev_r(char *hex, const struct object_id *oid, int len);

extern const unsigned char null_sha1[GIT_MAX_RAWSZ];
extern const struct object_id null_oid;

static inline int hashcmp(const unsigned char *sha1, const unsigned char *sha2)
{
	return memcmp(sha1, sha2, GIT_SHA1_RAWSZ);
}

static inline int oidcmp(const struct object_id *oid1, const struct object_id *oid2)
{
	return hashcmp(oid1->hash, oid2->hash);
}

static inline int is_null_sha1(const unsigned char *sha1)
{
	return !hashcmp(sha1, null_sha1);
}

static inline int is_null_oid(const struct object_id *oid)
{
	return !hashcmp(oid->hash, null_sha1);
}

static inline void hashcpy(unsigned char *sha_dst, const unsigned char *sha_src)
{
	memcpy(sha_dst, sha_src, GIT_SHA1_RAWSZ);
}

static inline void oidcpy(struct object_id *dst, const struct object_id *src)
{
	hashcpy(dst->hash, src->hash);
}

static inline struct object_id *oiddup(const struct object_id *src)
{
	struct object_id *dst = xmalloc(sizeof(struct object_id));
	oidcpy(dst, src);
	return dst;
}

static inline void hashclr(unsigned char *hash)
{
	memset(hash, 0, GIT_SHA1_RAWSZ);
}

static inline void oidclr(struct object_id *oid)
{
	memset(oid->hash, 0, GIT_MAX_RAWSZ);
}


#define EMPTY_TREE_SHA1_HEX \
	"4b825dc642cb6eb9a060e54bf8d69288fbee4904"
#define EMPTY_TREE_SHA1_BIN_LITERAL \
	 "\x4b\x82\x5d\xc6\x42\xcb\x6e\xb9\xa0\x60" \
	 "\xe5\x4b\xf8\xd6\x92\x88\xfb\xee\x49\x04"
extern const struct object_id empty_tree_oid;
#define EMPTY_TREE_SHA1_BIN (empty_tree_oid.hash)

#define EMPTY_BLOB_SHA1_HEX \
	"e69de29bb2d1d6434b8b29ae775ad8c2e48c5391"
#define EMPTY_BLOB_SHA1_BIN_LITERAL \
	"\xe6\x9d\xe2\x9b\xb2\xd1\xd6\x43\x4b\x8b" \
	"\x29\xae\x77\x5a\xd8\xc2\xe4\x8c\x53\x91"
extern const struct object_id empty_blob_oid;

static inline int is_empty_blob_sha1(const unsigned char *sha1)
{
	return !hashcmp(sha1, the_hash_algo->empty_blob->hash);
}

static inline int is_empty_blob_oid(const struct object_id *oid)
{
	return !oidcmp(oid, the_hash_algo->empty_blob);
}

static inline int is_empty_tree_sha1(const unsigned char *sha1)
{
	return !hashcmp(sha1, the_hash_algo->empty_tree->hash);
}

static inline int is_empty_tree_oid(const struct object_id *oid)
{
	return !oidcmp(oid, the_hash_algo->empty_tree);
}

/* set default permissions by passing mode arguments to open(2) */
int git_mkstemps_mode(char *pattern, int suffix_len, int mode);
int git_mkstemp_mode(char *pattern, int mode);

/*
 * NOTE NOTE NOTE!!
 *
 * PERM_UMASK, OLD_PERM_GROUP and OLD_PERM_EVERYBODY enumerations must
 * not be changed. Old repositories have core.sharedrepository written in
 * numeric format, and therefore these values are preserved for compatibility
 * reasons.
 */
enum sharedrepo {
	PERM_UMASK          = 0,
	OLD_PERM_GROUP      = 1,
	OLD_PERM_EVERYBODY  = 2,
	PERM_GROUP          = 0660,
	PERM_EVERYBODY      = 0664
};
int git_config_perm(const char *var, const char *value);
int adjust_shared_perm(const char *path);

/*
 * Create the directory containing the named path, using care to be
 * somewhat safe against races. Return one of the scld_error values to
 * indicate success/failure. On error, set errno to describe the
 * problem.
 *
 * SCLD_VANISHED indicates that one of the ancestor directories of the
 * path existed at one point during the function call and then
 * suddenly vanished, probably because another process pruned the
 * directory while we were working.  To be robust against this kind of
 * race, callers might want to try invoking the function again when it
 * returns SCLD_VANISHED.
 *
 * safe_create_leading_directories() temporarily changes path while it
 * is working but restores it before returning.
 * safe_create_leading_directories_const() doesn't modify path, even
 * temporarily.
 */
enum scld_error {
	SCLD_OK = 0,
	SCLD_FAILED = -1,
	SCLD_PERMS = -2,
	SCLD_EXISTS = -3,
	SCLD_VANISHED = -4
};
enum scld_error safe_create_leading_directories(char *path);
enum scld_error safe_create_leading_directories_const(const char *path);

/*
 * Callback function for raceproof_create_file(). This function is
 * expected to do something that makes dirname(path) permanent despite
 * the fact that other processes might be cleaning up empty
 * directories at the same time. Usually it will create a file named
 * path, but alternatively it could create another file in that
 * directory, or even chdir() into that directory. The function should
 * return 0 if the action was completed successfully. On error, it
 * should return a nonzero result and set errno.
 * raceproof_create_file() treats two errno values specially:
 *
 * - ENOENT -- dirname(path) does not exist. In this case,
 *             raceproof_create_file() tries creating dirname(path)
 *             (and any parent directories, if necessary) and calls
 *             the function again.
 *
 * - EISDIR -- the file already exists and is a directory. In this
 *             case, raceproof_create_file() removes the directory if
 *             it is empty (and recursively any empty directories that
 *             it contains) and calls the function again.
 *
 * Any other errno causes raceproof_create_file() to fail with the
 * callback's return value and errno.
 *
 * Obviously, this function should be OK with being called again if it
 * fails with ENOENT or EISDIR. In other scenarios it will not be
 * called again.
 */
typedef int create_file_fn(const char *path, void *cb);

/*
 * Create a file in dirname(path) by calling fn, creating leading
 * directories if necessary. Retry a few times in case we are racing
 * with another process that is trying to clean up the directory that
 * contains path. See the documentation for create_file_fn for more
 * details.
 *
 * Return the value and set the errno that resulted from the most
 * recent call of fn. fn is always called at least once, and will be
 * called more than once if it returns ENOENT or EISDIR.
 */
int raceproof_create_file(const char *path, create_file_fn fn, void *cb);

int mkdir_in_gitdir(const char *path);
extern char *expand_user_path(const char *path, int real_home);
const char *enter_repo(const char *path, int strict);
static inline int is_absolute_path(const char *path)
{
	return is_dir_sep(path[0]) || has_dos_drive_prefix(path);
}
int is_directory(const char *);
char *strbuf_realpath(struct strbuf *resolved, const char *path,
		      int die_on_error);
const char *real_path(const char *path);
const char *real_path_if_valid(const char *path);
char *real_pathdup(const char *path, int die_on_error);
const char *absolute_path(const char *path);
char *absolute_pathdup(const char *path);
const char *remove_leading_path(const char *in, const char *prefix);
const char *relative_path(const char *in, const char *prefix, struct strbuf *sb);
int normalize_path_copy_len(char *dst, const char *src, int *prefix_len);
int normalize_path_copy(char *dst, const char *src);
int longest_ancestor_length(const char *path, struct string_list *prefixes);
char *strip_path_suffix(const char *path, const char *suffix);
int daemon_avoid_alias(const char *path);
extern int is_ntfs_dotgit(const char *name);

/*
 * Returns true iff "str" could be confused as a command-line option when
 * passed to a sub-program like "ssh". Note that this has nothing to do with
 * shell-quoting, which should be handled separately; we're assuming here that
 * the string makes it verbatim to the sub-program.
 */
int looks_like_command_line_option(const char *str);

/**
 * Return a newly allocated string with the evaluation of
 * "$XDG_CONFIG_HOME/git/$filename" if $XDG_CONFIG_HOME is non-empty, otherwise
 * "$HOME/.config/git/$filename". Return NULL upon error.
 */
extern char *xdg_config_home(const char *filename);

/**
 * Return a newly allocated string with the evaluation of
 * "$XDG_CACHE_HOME/git/$filename" if $XDG_CACHE_HOME is non-empty, otherwise
 * "$HOME/.cache/git/$filename". Return NULL upon error.
 */
extern char *xdg_cache_home(const char *filename);

extern void *read_object_file_extended(const struct object_id *oid,
				       enum object_type *type,
				       unsigned long *size, int lookup_replace);
static inline void *read_object_file(const struct object_id *oid, enum object_type *type, unsigned long *size)
{
	return read_object_file_extended(oid, type, size, 1);
}

/*
 * This internal function is only declared here for the benefit of
 * lookup_replace_object().  Please do not call it directly.
 */
extern const struct object_id *do_lookup_replace_object(const struct object_id *oid);

/*
 * If object sha1 should be replaced, return the replacement object's
 * name (replaced recursively, if necessary).  The return value is
 * either sha1 or a pointer to a permanently-allocated value.  When
 * object replacement is suppressed, always return sha1.
 */
static inline const struct object_id *lookup_replace_object(const struct object_id *oid)
{
	if (!check_replace_refs)
		return oid;
	return do_lookup_replace_object(oid);
}

/* Read and unpack an object file into memory, write memory to an object file */
extern int oid_object_info(const struct object_id *, unsigned long *);

extern int hash_object_file(const void *buf, unsigned long len,
			    const char *type, struct object_id *oid);

extern int write_object_file(const void *buf, unsigned long len,
			     const char *type, struct object_id *oid);

extern int hash_object_file_literally(const void *buf, unsigned long len,
				      const char *type, struct object_id *oid,
				      unsigned flags);

extern int pretend_object_file(void *, unsigned long, enum object_type,
			       struct object_id *oid);

extern int force_object_loose(const struct object_id *oid, time_t mtime);

extern int git_open_cloexec(const char *name, int flags);
#define git_open(name) git_open_cloexec(name, O_RDONLY)
extern void *map_sha1_file(const unsigned char *sha1, unsigned long *size);
extern int unpack_sha1_header(git_zstream *stream, unsigned char *map, unsigned long mapsize, void *buffer, unsigned long bufsiz);
extern int parse_sha1_header(const char *hdr, unsigned long *sizep);

extern int check_object_signature(const struct object_id *oid, void *buf, unsigned long size, const char *type);

extern int finalize_object_file(const char *tmpfile, const char *filename);

/*
 * Open the loose object at path, check its hash, and return the contents,
 * type, and size. If the object is a blob, then "contents" may return NULL,
 * to allow streaming of large blobs.
 *
 * Returns 0 on success, negative on error (details may be written to stderr).
 */
int read_loose_object(const char *path,
		      const struct object_id *expected_oid,
		      enum object_type *type,
		      unsigned long *size,
		      void **contents);

/*
 * Convenience for sha1_object_info_extended() with a NULL struct
 * object_info. OBJECT_INFO_SKIP_CACHED is automatically set; pass
 * nonzero flags to also set other flags.
 */
extern int has_sha1_file_with_flags(const unsigned char *sha1, int flags);
static inline int has_sha1_file(const unsigned char *sha1)
{
	return has_sha1_file_with_flags(sha1, 0);
}

/* Same as the above, except for struct object_id. */
extern int has_object_file(const struct object_id *oid);
extern int has_object_file_with_flags(const struct object_id *oid, int flags);

/*
 * Return true iff an alternate object database has a loose object
 * with the specified name.  This function does not respect replace
 * references.
 */
extern int has_loose_object_nonlocal(const unsigned char *sha1);

extern void assert_oid_type(const struct object_id *oid, enum object_type expect);

/* Helper to check and "touch" a file */
extern int check_and_freshen_file(const char *fn, int freshen);

extern const signed char hexval_table[256];
static inline unsigned int hexval(unsigned char c)
{
	return hexval_table[c];
}

/*
 * Convert two consecutive hexadecimal digits into a char.  Return a
 * negative value on error.  Don't run over the end of short strings.
 */
static inline int hex2chr(const char *s)
{
	unsigned int val = hexval(s[0]);
	return (val & ~0xf) ? val : (val << 4) | hexval(s[1]);
}

/* Convert to/from hex/sha1 representation */
#define MINIMUM_ABBREV minimum_abbrev
#define DEFAULT_ABBREV default_abbrev

/* used when the code does not know or care what the default abbrev is */
#define FALLBACK_DEFAULT_ABBREV 7

struct object_context {
	unsigned char tree[20];
	unsigned mode;
	/*
	 * symlink_path is only used by get_tree_entry_follow_symlinks,
	 * and only for symlinks that point outside the repository.
	 */
	struct strbuf symlink_path;
	/*
	 * If GET_OID_RECORD_PATH is set, this will record path (if any)
	 * found when resolving the name. The caller is responsible for
	 * releasing the memory.
	 */
	char *path;
};

#define GET_OID_QUIETLY           01
#define GET_OID_COMMIT            02
#define GET_OID_COMMITTISH        04
#define GET_OID_TREE             010
#define GET_OID_TREEISH          020
#define GET_OID_BLOB             040
#define GET_OID_FOLLOW_SYMLINKS 0100
#define GET_OID_RECORD_PATH     0200
#define GET_OID_ONLY_TO_DIE    04000

#define GET_OID_DISAMBIGUATORS \
	(GET_OID_COMMIT | GET_OID_COMMITTISH | \
	GET_OID_TREE | GET_OID_TREEISH | \
	GET_OID_BLOB)

extern int get_oid(const char *str, struct object_id *oid);
extern int get_oid_commit(const char *str, struct object_id *oid);
extern int get_oid_committish(const char *str, struct object_id *oid);
extern int get_oid_tree(const char *str, struct object_id *oid);
extern int get_oid_treeish(const char *str, struct object_id *oid);
extern int get_oid_blob(const char *str, struct object_id *oid);
extern void maybe_die_on_misspelt_object_name(const char *name, const char *prefix);
extern int get_oid_with_context(const char *str, unsigned flags, struct object_id *oid, struct object_context *oc);


typedef int each_abbrev_fn(const struct object_id *oid, void *);
extern int for_each_abbrev(const char *prefix, each_abbrev_fn, void *);

extern int set_disambiguate_hint_config(const char *var, const char *value);

/*
 * Try to read a SHA1 in hexadecimal format from the 40 characters
 * starting at hex.  Write the 20-byte result to sha1 in binary form.
 * Return 0 on success.  Reading stops if a NUL is encountered in the
 * input, so it is safe to pass this function an arbitrary
 * null-terminated string.
 */
extern int get_sha1_hex(const char *hex, unsigned char *sha1);
extern int get_oid_hex(const char *hex, struct object_id *sha1);

/*
 * Read `len` pairs of hexadecimal digits from `hex` and write the
 * values to `binary` as `len` bytes. Return 0 on success, or -1 if
 * the input does not consist of hex digits).
 */
extern int hex_to_bytes(unsigned char *binary, const char *hex, size_t len);

/*
 * Convert a binary sha1 to its hex equivalent. The `_r` variant is reentrant,
 * and writes the NUL-terminated output to the buffer `out`, which must be at
 * least `GIT_SHA1_HEXSZ + 1` bytes, and returns a pointer to out for
 * convenience.
 *
 * The non-`_r` variant returns a static buffer, but uses a ring of 4
 * buffers, making it safe to make multiple calls for a single statement, like:
 *
 *   printf("%s -> %s", sha1_to_hex(one), sha1_to_hex(two));
 */
extern char *sha1_to_hex_r(char *out, const unsigned char *sha1);
extern char *oid_to_hex_r(char *out, const struct object_id *oid);
extern char *sha1_to_hex(const unsigned char *sha1);	/* static buffer result! */
extern char *oid_to_hex(const struct object_id *oid);	/* same static buffer as sha1_to_hex */

/*
 * Parse a 40-character hexadecimal object ID starting from hex, updating the
 * pointer specified by end when parsing stops.  The resulting object ID is
 * stored in oid.  Returns 0 on success.  Parsing will stop on the first NUL or
 * other invalid character.  end is only updated on success; otherwise, it is
 * unmodified.
 */
extern int parse_oid_hex(const char *hex, struct object_id *oid, const char **end);

/*
 * This reads short-hand syntax that not only evaluates to a commit
 * object name, but also can act as if the end user spelled the name
 * of the branch from the command line.
 *
 * - "@{-N}" finds the name of the Nth previous branch we were on, and
 *   places the name of the branch in the given buf and returns the
 *   number of characters parsed if successful.
 *
 * - "<branch>@{upstream}" finds the name of the other ref that
 *   <branch> is configured to merge with (missing <branch> defaults
 *   to the current branch), and places the name of the branch in the
 *   given buf and returns the number of characters parsed if
 *   successful.
 *
 * If the input is not of the accepted format, it returns a negative
 * number to signal an error.
 *
 * If the input was ok but there are not N branch switches in the
 * reflog, it returns 0.
 *
 * If "allowed" is non-zero, it is a treated as a bitfield of allowable
 * expansions: local branches ("refs/heads/"), remote branches
 * ("refs/remotes/"), or "HEAD". If no "allowed" bits are set, any expansion is
 * allowed, even ones to refs outside of those namespaces.
 */
#define INTERPRET_BRANCH_LOCAL (1<<0)
#define INTERPRET_BRANCH_REMOTE (1<<1)
#define INTERPRET_BRANCH_HEAD (1<<2)
extern int interpret_branch_name(const char *str, int len, struct strbuf *,
				 unsigned allowed);
extern int get_oid_mb(const char *str, struct object_id *oid);

extern int validate_headref(const char *ref);

extern int base_name_compare(const char *name1, int len1, int mode1, const char *name2, int len2, int mode2);
extern int df_name_compare(const char *name1, int len1, int mode1, const char *name2, int len2, int mode2);
extern int name_compare(const char *name1, size_t len1, const char *name2, size_t len2);
extern int cache_name_stage_compare(const char *name1, int len1, int stage1, const char *name2, int len2, int stage2);

extern void *read_object_with_reference(const struct object_id *oid,
					const char *required_type,
					unsigned long *size,
					struct object_id *oid_ret);

extern struct object *peel_to_type(const char *name, int namelen,
				   struct object *o, enum object_type);

struct date_mode {
	enum date_mode_type {
		DATE_NORMAL = 0,
		DATE_RELATIVE,
		DATE_SHORT,
		DATE_ISO8601,
		DATE_ISO8601_STRICT,
		DATE_RFC2822,
		DATE_STRFTIME,
		DATE_RAW,
		DATE_UNIX
	} type;
	const char *strftime_fmt;
	int local;
};

/*
 * Convenience helper for passing a constant type, like:
 *
 *   show_date(t, tz, DATE_MODE(NORMAL));
 */
#define DATE_MODE(t) date_mode_from_type(DATE_##t)
struct date_mode *date_mode_from_type(enum date_mode_type type);

const char *show_date(timestamp_t time, int timezone, const struct date_mode *mode);
void show_date_relative(timestamp_t time, int tz, const struct timeval *now,
			struct strbuf *timebuf);
int parse_date(const char *date, struct strbuf *out);
int parse_date_basic(const char *date, timestamp_t *timestamp, int *offset);
int parse_expiry_date(const char *date, timestamp_t *timestamp);
void datestamp(struct strbuf *out);
#define approxidate(s) approxidate_careful((s), NULL)
timestamp_t approxidate_careful(const char *, int *);
timestamp_t approxidate_relative(const char *date, const struct timeval *now);
void parse_date_format(const char *format, struct date_mode *mode);
int date_overflows(timestamp_t date);

#define IDENT_STRICT	       1
#define IDENT_NO_DATE	       2
#define IDENT_NO_NAME	       4
extern const char *git_author_info(int);
extern const char *git_committer_info(int);
extern const char *fmt_ident(const char *name, const char *email, const char *date_str, int);
extern const char *fmt_name(const char *name, const char *email);
extern const char *ident_default_name(void);
extern const char *ident_default_email(void);
extern const char *git_editor(void);
extern const char *git_pager(int stdout_is_tty);
extern int is_terminal_dumb(void);
extern int git_ident_config(const char *, const char *, void *);
extern void reset_ident_date(void);

struct ident_split {
	const char *name_begin;
	const char *name_end;
	const char *mail_begin;
	const char *mail_end;
	const char *date_begin;
	const char *date_end;
	const char *tz_begin;
	const char *tz_end;
};
/*
 * Signals an success with 0, but time part of the result may be NULL
 * if the input lacks timestamp and zone
 */
extern int split_ident_line(struct ident_split *, const char *, int);

/*
 * Like show_date, but pull the timestamp and tz parameters from
 * the ident_split. It will also sanity-check the values and produce
 * a well-known sentinel date if they appear bogus.
 */
const char *show_ident_date(const struct ident_split *id,
			    const struct date_mode *mode);

/*
 * Compare split idents for equality or strict ordering. Note that we
 * compare only the ident part of the line, ignoring any timestamp.
 *
 * Because there are two fields, we must choose one as the primary key; we
 * currently arbitrarily pick the email.
 */
extern int ident_cmp(const struct ident_split *, const struct ident_split *);

struct checkout {
	struct index_state *istate;
	const char *base_dir;
	int base_dir_len;
	struct delayed_checkout *delayed_checkout;
	unsigned force:1,
		 quiet:1,
		 not_new:1,
		 refresh_cache:1;
};
#define CHECKOUT_INIT { NULL, "" }

#define TEMPORARY_FILENAME_LENGTH 25
extern int checkout_entry(struct cache_entry *ce, const struct checkout *state, char *topath);
extern void enable_delayed_checkout(struct checkout *state);
extern int finish_delayed_checkout(struct checkout *state);

struct cache_def {
	struct strbuf path;
	int flags;
	int track_flags;
	int prefix_len_stat_func;
};
#define CACHE_DEF_INIT { STRBUF_INIT, 0, 0, 0 }
static inline void cache_def_clear(struct cache_def *cache)
{
	strbuf_release(&cache->path);
}

extern int has_symlink_leading_path(const char *name, int len);
extern int threaded_has_symlink_leading_path(struct cache_def *, const char *, int);
extern int check_leading_path(const char *name, int len);
extern int has_dirs_only_path(const char *name, int len, int prefix_len);
extern void schedule_dir_for_removal(const char *name, int len);
extern void remove_scheduled_dirs(void);

extern struct alternate_object_database {
	struct alternate_object_database *next;

	/* see alt_scratch_buf() */
	struct strbuf scratch;
	size_t base_len;

	/*
	 * Used to store the results of readdir(3) calls when searching
	 * for unique abbreviated hashes.  This cache is never
	 * invalidated, thus it's racy and not necessarily accurate.
	 * That's fine for its purpose; don't use it for tasks requiring
	 * greater accuracy!
	 */
	char loose_objects_subdir_seen[256];
	struct oid_array loose_objects_cache;

	char path[FLEX_ARRAY];
} *alt_odb_list;
extern void prepare_alt_odb(void);
extern char *compute_alternate_path(const char *path, struct strbuf *err);
typedef int alt_odb_fn(struct alternate_object_database *, void *);
extern int foreach_alt_odb(alt_odb_fn, void*);

/*
 * Allocate a "struct alternate_object_database" but do _not_ actually
 * add it to the list of alternates.
 */
struct alternate_object_database *alloc_alt_odb(const char *dir);

/*
 * Add the directory to the on-disk alternates file; the new entry will also
 * take effect in the current process.
 */
extern void add_to_alternates_file(const char *dir);

/*
 * Add the directory to the in-memory list of alternates (along with any
 * recursive alternates it points to), but do not modify the on-disk alternates
 * file.
 */
extern void add_to_alternates_memory(const char *dir);

/*
 * Returns a scratch strbuf pre-filled with the alternate object directory,
 * including a trailing slash, which can be used to access paths in the
 * alternate. Always use this over direct access to alt->scratch, as it
 * cleans up any previous use of the scratch buffer.
 */
extern struct strbuf *alt_scratch_buf(struct alternate_object_database *alt);

struct pack_window {
	struct pack_window *next;
	unsigned char *base;
	off_t offset;
	size_t len;
	unsigned int last_used;
	unsigned int inuse_cnt;
};

extern struct packed_git {
	struct packed_git *next;
	struct list_head mru;
	struct pack_window *windows;
	off_t pack_size;
	const void *index_data;
	size_t index_size;
	uint32_t num_objects;
	uint32_t num_bad_objects;
	unsigned char *bad_object_sha1;
	int index_version;
	time_t mtime;
	int pack_fd;
	unsigned pack_local:1,
		 pack_keep:1,
		 freshened:1,
		 do_not_close:1,
		 pack_promisor:1;
	unsigned char sha1[20];
	struct revindex_entry *revindex;
	/* something like ".git/objects/pack/xxxxx.pack" */
	char pack_name[FLEX_ARRAY]; /* more */
} *packed_git;

/*
 * A most-recently-used ordered version of the packed_git list.
 */
extern struct list_head packed_git_mru;

struct pack_entry {
	off_t offset;
	unsigned char sha1[20];
	struct packed_git *p;
};

/*
 * Create a temporary file rooted in the object database directory, or
 * die on failure. The filename is taken from "pattern", which should have the
 * usual "XXXXXX" trailer, and the resulting filename is written into the
 * "template" buffer. Returns the open descriptor.
 */
extern int odb_mkstemp(struct strbuf *temp_filename, const char *pattern);

/*
 * Create a pack .keep file named "name" (which should generally be the output
 * of odb_pack_name). Returns a file descriptor opened for writing, or -1 on
 * error.
 */
extern int odb_pack_keep(const char *name);

/*
 * Iterate over the files in the loose-object parts of the object
 * directory "path", triggering the following callbacks:
 *
 *  - loose_object is called for each loose object we find.
 *
 *  - loose_cruft is called for any files that do not appear to be
 *    loose objects. Note that we only look in the loose object
 *    directories "objects/[0-9a-f]{2}/", so we will not report
 *    "objects/foobar" as cruft.
 *
 *  - loose_subdir is called for each top-level hashed subdirectory
 *    of the object directory (e.g., "$OBJDIR/f0"). It is called
 *    after the objects in the directory are processed.
 *
 * Any callback that is NULL will be ignored. Callbacks returning non-zero
 * will end the iteration.
 *
 * In the "buf" variant, "path" is a strbuf which will also be used as a
 * scratch buffer, but restored to its original contents before
 * the function returns.
 */
typedef int each_loose_object_fn(const struct object_id *oid,
				 const char *path,
				 void *data);
typedef int each_loose_cruft_fn(const char *basename,
				const char *path,
				void *data);
typedef int each_loose_subdir_fn(unsigned int nr,
				 const char *path,
				 void *data);
int for_each_file_in_obj_subdir(unsigned int subdir_nr,
				struct strbuf *path,
				each_loose_object_fn obj_cb,
				each_loose_cruft_fn cruft_cb,
				each_loose_subdir_fn subdir_cb,
				void *data);
int for_each_loose_file_in_objdir(const char *path,
				  each_loose_object_fn obj_cb,
				  each_loose_cruft_fn cruft_cb,
				  each_loose_subdir_fn subdir_cb,
				  void *data);
int for_each_loose_file_in_objdir_buf(struct strbuf *path,
				      each_loose_object_fn obj_cb,
				      each_loose_cruft_fn cruft_cb,
				      each_loose_subdir_fn subdir_cb,
				      void *data);

/*
 * Iterate over loose objects in both the local
 * repository and any alternates repositories (unless the
 * LOCAL_ONLY flag is set).
 */
#define FOR_EACH_OBJECT_LOCAL_ONLY 0x1
extern int for_each_loose_object(each_loose_object_fn, void *, unsigned flags);

struct object_info {
	/* Request */
	enum object_type *typep;
	unsigned long *sizep;
	off_t *disk_sizep;
	unsigned char *delta_base_sha1;
	struct strbuf *type_name;
	void **contentp;

	/* Response */
	enum {
		OI_CACHED,
		OI_LOOSE,
		OI_PACKED,
		OI_DBCACHED
	} whence;
	union {
		/*
		 * struct {
		 * 	... Nothing to expose in this case
		 * } cached;
		 * struct {
		 * 	... Nothing to expose in this case
		 * } loose;
		 */
		struct {
			struct packed_git *pack;
			off_t offset;
			unsigned int is_delta;
		} packed;
	} u;
};

/*
 * Initializer for a "struct object_info" that wants no items. You may
 * also memset() the memory to all-zeroes.
 */
#define OBJECT_INFO_INIT {NULL}

/* Invoke lookup_replace_object() on the given hash */
#define OBJECT_INFO_LOOKUP_REPLACE 1
/* Allow reading from a loose object file of unknown/bogus type */
#define OBJECT_INFO_ALLOW_UNKNOWN_TYPE 2
/* Do not check cached storage */
#define OBJECT_INFO_SKIP_CACHED 4
/* Do not retry packed storage after checking packed and loose storage */
#define OBJECT_INFO_QUICK 8
<<<<<<< HEAD
/* Do not check loose object */
#define OBJECT_INFO_IGNORE_LOOSE 16
extern int sha1_object_info_extended(const unsigned char *, struct object_info *, unsigned flags);
=======
extern int oid_object_info_extended(const struct object_id *, struct object_info *, unsigned flags);
>>>>>>> 1a750441

/*
 * Set this to 0 to prevent sha1_object_info_extended() from fetching missing
 * blobs. This has a difference only if extensions.partialClone is set.
 *
 * Its default value is 1.
 */
extern int fetch_if_missing;

/* Dumb servers support */
extern int update_server_info(int);

extern const char *get_log_output_encoding(void);
extern const char *get_commit_output_encoding(void);

/*
 * This is a hack for test programs like test-dump-untracked-cache to
 * ensure that they do not modify the untracked cache when reading it.
 * Do not use it otherwise!
 */
extern int ignore_untracked_cache_config;

extern int committer_ident_sufficiently_given(void);
extern int author_ident_sufficiently_given(void);

extern const char *git_commit_encoding;
extern const char *git_log_output_encoding;
extern const char *git_mailmap_file;
extern const char *git_mailmap_blob;

/* IO helper functions */
extern void maybe_flush_or_die(FILE *, const char *);
__attribute__((format (printf, 2, 3)))
extern void fprintf_or_die(FILE *, const char *fmt, ...);

#define COPY_READ_ERROR (-2)
#define COPY_WRITE_ERROR (-3)
extern int copy_fd(int ifd, int ofd);
extern int copy_file(const char *dst, const char *src, int mode);
extern int copy_file_with_time(const char *dst, const char *src, int mode);

extern void write_or_die(int fd, const void *buf, size_t count);
extern void fsync_or_die(int fd, const char *);

extern ssize_t read_in_full(int fd, void *buf, size_t count);
extern ssize_t write_in_full(int fd, const void *buf, size_t count);
extern ssize_t pread_in_full(int fd, void *buf, size_t count, off_t offset);

static inline ssize_t write_str_in_full(int fd, const char *str)
{
	return write_in_full(fd, str, strlen(str));
}

/**
 * Open (and truncate) the file at path, write the contents of buf to it,
 * and close it. Dies if any errors are encountered.
 */
extern void write_file_buf(const char *path, const char *buf, size_t len);

/**
 * Like write_file_buf(), but format the contents into a buffer first.
 * Additionally, write_file() will append a newline if one is not already
 * present, making it convenient to write text files:
 *
 *   write_file(path, "counter: %d", ctr);
 */
__attribute__((format (printf, 2, 3)))
extern void write_file(const char *path, const char *fmt, ...);

/* pager.c */
extern void setup_pager(void);
extern int pager_in_use(void);
extern int pager_use_color;
extern int term_columns(void);
extern int decimal_width(uintmax_t);
extern int check_pager_config(const char *cmd);
extern void prepare_pager_args(struct child_process *, const char *pager);

extern const char *editor_program;
extern const char *askpass_program;
extern const char *excludes_file;

/* base85 */
int decode_85(char *dst, const char *line, int linelen);
void encode_85(char *buf, const unsigned char *data, int bytes);

/* alloc.c */
extern void *alloc_blob_node(void);
extern void *alloc_tree_node(void);
extern void *alloc_commit_node(void);
extern void *alloc_tag_node(void);
extern void *alloc_object_node(void);
extern void alloc_report(void);
extern unsigned int alloc_commit_index(void);

/* pkt-line.c */
void packet_trace_identity(const char *prog);

/* add */
/*
 * return 0 if success, 1 - if addition of a file failed and
 * ADD_FILES_IGNORE_ERRORS was specified in flags
 */
int add_files_to_cache(const char *prefix, const struct pathspec *pathspec, int flags);

/* diff.c */
extern int diff_auto_refresh_index;

/* match-trees.c */
void shift_tree(const struct object_id *, const struct object_id *, struct object_id *, int);
void shift_tree_by(const struct object_id *, const struct object_id *, struct object_id *, const char *);

/*
 * whitespace rules.
 * used by both diff and apply
 * last two digits are tab width
 */
#define WS_BLANK_AT_EOL         0100
#define WS_SPACE_BEFORE_TAB     0200
#define WS_INDENT_WITH_NON_TAB  0400
#define WS_CR_AT_EOL           01000
#define WS_BLANK_AT_EOF        02000
#define WS_TAB_IN_INDENT       04000
#define WS_TRAILING_SPACE      (WS_BLANK_AT_EOL|WS_BLANK_AT_EOF)
#define WS_DEFAULT_RULE (WS_TRAILING_SPACE|WS_SPACE_BEFORE_TAB|8)
#define WS_TAB_WIDTH_MASK        077
/* All WS_* -- when extended, adapt diff.c emit_symbol */
#define WS_RULE_MASK           07777
extern unsigned whitespace_rule_cfg;
extern unsigned whitespace_rule(const char *);
extern unsigned parse_whitespace_rule(const char *);
extern unsigned ws_check(const char *line, int len, unsigned ws_rule);
extern void ws_check_emit(const char *line, int len, unsigned ws_rule, FILE *stream, const char *set, const char *reset, const char *ws);
extern char *whitespace_error_string(unsigned ws);
extern void ws_fix_copy(struct strbuf *, const char *, int, unsigned, int *);
extern int ws_blank_line(const char *line, int len, unsigned ws_rule);
#define ws_tab_width(rule)     ((rule) & WS_TAB_WIDTH_MASK)

/* ls-files */
void overlay_tree_on_index(struct index_state *istate,
			   const char *tree_name, const char *prefix);

char *alias_lookup(const char *alias);
int split_cmdline(char *cmdline, const char ***argv);
/* Takes a negative value returned by split_cmdline */
const char *split_cmdline_strerror(int cmdline_errno);

/* setup.c */
struct startup_info {
	int have_repository;
	const char *prefix;
};
extern struct startup_info *startup_info;

/* merge.c */
struct commit_list;
int try_merge_command(const char *strategy, size_t xopts_nr,
		const char **xopts, struct commit_list *common,
		const char *head_arg, struct commit_list *remotes);
int checkout_fast_forward(const struct object_id *from,
			  const struct object_id *to,
			  int overwrite_ignore);


int sane_execvp(const char *file, char *const argv[]);

/*
 * A struct to encapsulate the concept of whether a file has changed
 * since we last checked it. This uses criteria similar to those used
 * for the index.
 */
struct stat_validity {
	struct stat_data *sd;
};

void stat_validity_clear(struct stat_validity *sv);

/*
 * Returns 1 if the path is a regular file (or a symlink to a regular
 * file) and matches the saved stat_validity, 0 otherwise.  A missing
 * or inaccessible file is considered a match if the struct was just
 * initialized, or if the previous update found an inaccessible file.
 */
int stat_validity_check(struct stat_validity *sv, const char *path);

/*
 * Update the stat_validity from a file opened at descriptor fd. If
 * the file is missing, inaccessible, or not a regular file, then
 * future calls to stat_validity_check will match iff one of those
 * conditions continues to be true.
 */
void stat_validity_update(struct stat_validity *sv, int fd);

int versioncmp(const char *s1, const char *s2);
void sleep_millisec(int millisec);

/*
 * Create a directory and (if share is nonzero) adjust its permissions
 * according to the shared_repository setting. Only use this for
 * directories under $GIT_DIR.  Don't use it for working tree
 * directories.
 */
void safe_create_dir(const char *dir, int share);

/*
 * Should we print an ellipsis after an abbreviated SHA-1 value
 * when doing diff-raw output or indicating a detached HEAD?
 */
extern int print_sha1_ellipsis(void);

#endif /* CACHE_H */<|MERGE_RESOLUTION|>--- conflicted
+++ resolved
@@ -1777,13 +1777,9 @@
 #define OBJECT_INFO_SKIP_CACHED 4
 /* Do not retry packed storage after checking packed and loose storage */
 #define OBJECT_INFO_QUICK 8
-<<<<<<< HEAD
 /* Do not check loose object */
 #define OBJECT_INFO_IGNORE_LOOSE 16
-extern int sha1_object_info_extended(const unsigned char *, struct object_info *, unsigned flags);
-=======
 extern int oid_object_info_extended(const struct object_id *, struct object_info *, unsigned flags);
->>>>>>> 1a750441
 
 /*
  * Set this to 0 to prevent sha1_object_info_extended() from fetching missing
