#
# bash completion support for core Git.
#
# Copyright (C) 2006,2007 Shawn O. Pearce <spearce@spearce.org>
# Conceptually based on gitcompletion (http://gitweb.hawaga.org.uk/).
# Distributed under the GNU General Public License, version 2.0.
#
# The contained completion routines provide support for completing:
#
#    *) local and remote branch names
#    *) local and remote tag names
#    *) .git/remotes file names
#    *) git 'subcommands'
#    *) tree paths within 'ref:path/to/file' expressions
#    *) common --long-options
#
# To use these routines:
#
#    1) Copy this file to somewhere (e.g. ~/.git-completion.sh).
#    2) Added the following line to your .bashrc:
#        source ~/.git-completion.sh
#
#    3) You may want to make sure the git executable is available
#       in your PATH before this script is sourced, as some caching
#       is performed while the script loads.  If git isn't found
#       at source time then all lookups will be done on demand,
#       which may be slightly slower.
#
#    4) Consider changing your PS1 to also show the current branch:
#        PS1='[\u@\h \W$(__git_ps1 " (%s)")]\$ '
#
#       The argument to __git_ps1 will be displayed only if you
#       are currently in a git repository.  The %s token will be
#       the name of the current branch.
#
# To submit patches:
#
#    *) Read Documentation/SubmittingPatches
#    *) Send all patches to the current maintainer:
#
#       "Shawn O. Pearce" <spearce@spearce.org>
#
#    *) Always CC the Git mailing list:
#
#       git@vger.kernel.org
#

__gitdir ()
{
	if [ -z "$1" ]; then
		if [ -n "$__git_dir" ]; then
			echo "$__git_dir"
		elif [ -d .git ]; then
			echo .git
		else
			git rev-parse --git-dir 2>/dev/null
		fi
	elif [ -d "$1/.git" ]; then
		echo "$1/.git"
	else
		echo "$1"
	fi
}

__git_ps1 ()
{
	local g="$(git rev-parse --git-dir 2>/dev/null)"
	if [ -n "$g" ]; then
		local r
		local b
		if [ -d "$g/../.dotest" ]
		then
			if test -f "$g/../.dotest/rebasing"
			then
				r="|REBASE"
			elif test -f "$g/../.dotest/applying"
			then
				r="|AM"
			else
				r="|AM/REBASE"
			fi
			b="$(git symbolic-ref HEAD 2>/dev/null)"
		elif [ -f "$g/.dotest-merge/interactive" ]
		then
			r="|REBASE-i"
			b="$(cat "$g/.dotest-merge/head-name")"
		elif [ -d "$g/.dotest-merge" ]
		then
			r="|REBASE-m"
			b="$(cat "$g/.dotest-merge/head-name")"
		elif [ -f "$g/MERGE_HEAD" ]
		then
			r="|MERGING"
			b="$(git symbolic-ref HEAD 2>/dev/null)"
		else
			if [ -f "$g/BISECT_LOG" ]
			then
				r="|BISECTING"
			fi
			if ! b="$(git symbolic-ref HEAD 2>/dev/null)"
			then
				if ! b="$(git describe --exact-match HEAD 2>/dev/null)"
				then
					b="$(cut -c1-7 "$g/HEAD")..."
				fi
			fi
		fi

		if [ -n "$1" ]; then
			printf "$1" "${b##refs/heads/}$r"
		else
			printf " (%s)" "${b##refs/heads/}$r"
		fi
	fi
}

__gitcomp ()
{
	local all c s=$'\n' IFS=' '$'\t'$'\n'
	local cur="${COMP_WORDS[COMP_CWORD]}"
	if [ $# -gt 2 ]; then
		cur="$3"
	fi
	case "$cur" in
	--*=)
		COMPREPLY=()
		return
		;;
	*)
		for c in $1; do
			case "$c$4" in
			--*=*) all="$all$c$4$s" ;;
			*.)    all="$all$c$4$s" ;;
			*)     all="$all$c$4 $s" ;;
			esac
		done
		;;
	esac
	IFS=$s
	COMPREPLY=($(compgen -P "$2" -W "$all" -- "$cur"))
	return
}

__git_heads ()
{
	local cmd i is_hash=y dir="$(__gitdir "$1")"
	if [ -d "$dir" ]; then
		for i in $(git --git-dir="$dir" \
			for-each-ref --format='%(refname)' \
			refs/heads ); do
			echo "${i#refs/heads/}"
		done
		return
	fi
	for i in $(git ls-remote "$1" 2>/dev/null); do
		case "$is_hash,$i" in
		y,*) is_hash=n ;;
		n,*^{}) is_hash=y ;;
		n,refs/heads/*) is_hash=y; echo "${i#refs/heads/}" ;;
		n,*) is_hash=y; echo "$i" ;;
		esac
	done
}

__git_tags ()
{
	local cmd i is_hash=y dir="$(__gitdir "$1")"
	if [ -d "$dir" ]; then
		for i in $(git --git-dir="$dir" \
			for-each-ref --format='%(refname)' \
			refs/tags ); do
			echo "${i#refs/tags/}"
		done
		return
	fi
	for i in $(git ls-remote "$1" 2>/dev/null); do
		case "$is_hash,$i" in
		y,*) is_hash=n ;;
		n,*^{}) is_hash=y ;;
		n,refs/tags/*) is_hash=y; echo "${i#refs/tags/}" ;;
		n,*) is_hash=y; echo "$i" ;;
		esac
	done
}

__git_refs ()
{
	local cmd i is_hash=y dir="$(__gitdir "$1")"
	if [ -d "$dir" ]; then
		if [ -e "$dir/HEAD" ]; then echo HEAD; fi
		for i in $(git --git-dir="$dir" \
			for-each-ref --format='%(refname)' \
			refs/tags refs/heads refs/remotes); do
			case "$i" in
				refs/tags/*)    echo "${i#refs/tags/}" ;;
				refs/heads/*)   echo "${i#refs/heads/}" ;;
				refs/remotes/*) echo "${i#refs/remotes/}" ;;
				*)              echo "$i" ;;
			esac
		done
		return
	fi
	for i in $(git ls-remote "$dir" 2>/dev/null); do
		case "$is_hash,$i" in
		y,*) is_hash=n ;;
		n,*^{}) is_hash=y ;;
		n,refs/tags/*) is_hash=y; echo "${i#refs/tags/}" ;;
		n,refs/heads/*) is_hash=y; echo "${i#refs/heads/}" ;;
		n,refs/remotes/*) is_hash=y; echo "${i#refs/remotes/}" ;;
		n,*) is_hash=y; echo "$i" ;;
		esac
	done
}

__git_refs2 ()
{
	local i
	for i in $(__git_refs "$1"); do
		echo "$i:$i"
	done
}

__git_refs_remotes ()
{
	local cmd i is_hash=y
	for i in $(git ls-remote "$1" 2>/dev/null); do
		case "$is_hash,$i" in
		n,refs/heads/*)
			is_hash=y
			echo "$i:refs/remotes/$1/${i#refs/heads/}"
			;;
		y,*) is_hash=n ;;
		n,*^{}) is_hash=y ;;
		n,refs/tags/*) is_hash=y;;
		n,*) is_hash=y; ;;
		esac
	done
}

__git_remotes ()
{
	local i ngoff IFS=$'\n' d="$(__gitdir)"
	shopt -q nullglob || ngoff=1
	shopt -s nullglob
	for i in "$d/remotes"/*; do
		echo ${i#$d/remotes/}
	done
	[ "$ngoff" ] && shopt -u nullglob
	for i in $(git --git-dir="$d" config --list); do
		case "$i" in
		remote.*.url=*)
			i="${i#remote.}"
			echo "${i/.url=*/}"
			;;
		esac
	done
}

__git_merge_strategies ()
{
	if [ -n "$__git_merge_strategylist" ]; then
		echo "$__git_merge_strategylist"
		return
	fi
	sed -n "/^all_strategies='/{
		s/^all_strategies='//
		s/'//
		p
		q
		}" "$(git --exec-path)/git-merge"
}
__git_merge_strategylist=
__git_merge_strategylist="$(__git_merge_strategies 2>/dev/null)"

__git_complete_file ()
{
	local pfx ls ref cur="${COMP_WORDS[COMP_CWORD]}"
	case "$cur" in
	?*:*)
		ref="${cur%%:*}"
		cur="${cur#*:}"
		case "$cur" in
		?*/*)
			pfx="${cur%/*}"
			cur="${cur##*/}"
			ls="$ref:$pfx"
			pfx="$pfx/"
			;;
		*)
			ls="$ref"
			;;
	    esac
		COMPREPLY=($(compgen -P "$pfx" \
			-W "$(git --git-dir="$(__gitdir)" ls-tree "$ls" \
				| sed '/^100... blob /s,^.*	,,
				       /^040000 tree /{
				           s,^.*	,,
				           s,$,/,
				       }
				       s/^.*	//')" \
			-- "$cur"))
		;;
	*)
		__gitcomp "$(__git_refs)"
		;;
	esac
}

__git_complete_revlist ()
{
	local pfx cur="${COMP_WORDS[COMP_CWORD]}"
	case "$cur" in
	*...*)
		pfx="${cur%...*}..."
		cur="${cur#*...}"
		__gitcomp "$(__git_refs)" "$pfx" "$cur"
		;;
	*..*)
		pfx="${cur%..*}.."
		cur="${cur#*..}"
		__gitcomp "$(__git_refs)" "$pfx" "$cur"
		;;
	*.)
		__gitcomp "$cur."
		;;
	*)
		__gitcomp "$(__git_refs)"
		;;
	esac
}

__git_commands ()
{
	if [ -n "$__git_commandlist" ]; then
		echo "$__git_commandlist"
		return
	fi
	local i IFS=" "$'\n'
	for i in $(git help -a|egrep '^ ')
	do
		case $i in
		*--*)             : helper pattern;;
		applymbox)        : ask gittus;;
		applypatch)       : ask gittus;;
		archimport)       : import;;
		cat-file)         : plumbing;;
		check-attr)       : plumbing;;
		check-ref-format) : plumbing;;
		commit-tree)      : plumbing;;
		cvsexportcommit)  : export;;
		cvsimport)        : import;;
		cvsserver)        : daemon;;
		daemon)           : daemon;;
		diff-files)       : plumbing;;
		diff-index)       : plumbing;;
		diff-tree)        : plumbing;;
		fast-import)      : import;;
		fsck-objects)     : plumbing;;
		fetch-pack)       : plumbing;;
		fmt-merge-msg)    : plumbing;;
		for-each-ref)     : plumbing;;
		hash-object)      : plumbing;;
		http-*)           : transport;;
		index-pack)       : plumbing;;
		init-db)          : deprecated;;
		local-fetch)      : plumbing;;
		mailinfo)         : plumbing;;
		mailsplit)        : plumbing;;
		merge-*)          : plumbing;;
		mktree)           : plumbing;;
		mktag)            : plumbing;;
		pack-objects)     : plumbing;;
		pack-redundant)   : plumbing;;
		pack-refs)        : plumbing;;
		parse-remote)     : plumbing;;
		patch-id)         : plumbing;;
		peek-remote)      : plumbing;;
		prune)            : plumbing;;
		prune-packed)     : plumbing;;
		quiltimport)      : import;;
		read-tree)        : plumbing;;
		receive-pack)     : plumbing;;
		reflog)           : plumbing;;
		repo-config)      : deprecated;;
		rerere)           : plumbing;;
		rev-list)         : plumbing;;
		rev-parse)        : plumbing;;
		runstatus)        : plumbing;;
		sh-setup)         : internal;;
		shell)            : daemon;;
		send-pack)        : plumbing;;
		show-index)       : plumbing;;
		ssh-*)            : transport;;
		stripspace)       : plumbing;;
		symbolic-ref)     : plumbing;;
		tar-tree)         : deprecated;;
		unpack-file)      : plumbing;;
		unpack-objects)   : plumbing;;
		update-index)     : plumbing;;
		update-ref)       : plumbing;;
		update-server-info) : daemon;;
		upload-archive)   : plumbing;;
		upload-pack)      : plumbing;;
		write-tree)       : plumbing;;
		verify-tag)       : plumbing;;
		*) echo $i;;
		esac
	done
}
__git_commandlist=
__git_commandlist="$(__git_commands 2>/dev/null)"

__git_aliases ()
{
	local i IFS=$'\n'
	for i in $(git --git-dir="$(__gitdir)" config --list); do
		case "$i" in
		alias.*)
			i="${i#alias.}"
			echo "${i/=*/}"
			;;
		esac
	done
}

__git_aliased_command ()
{
	local word cmdline=$(git --git-dir="$(__gitdir)" \
		config --get "alias.$1")
	for word in $cmdline; do
		if [ "${word##-*}" ]; then
			echo $word
			return
		fi
	done
}

__git_find_subcommand ()
{
	local word subcommand c=1

	while [ $c -lt $COMP_CWORD ]; do
		word="${COMP_WORDS[c]}"
		for subcommand in $1; do
			if [ "$subcommand" = "$word" ]; then
				echo "$subcommand"
				return
			fi
		done
		c=$((++c))
	done
}

__git_has_doubledash ()
{
	local c=1
	while [ $c -lt $COMP_CWORD ]; do
		if [ "--" = "${COMP_WORDS[c]}" ]; then
			return 0
		fi
		c=$((++c))
	done
	return 1
}

__git_whitespacelist="nowarn warn error error-all strip"

_git_am ()
{
	local cur="${COMP_WORDS[COMP_CWORD]}"
	if [ -d .dotest ]; then
		__gitcomp "--skip --resolved"
		return
	fi
	case "$cur" in
	--whitespace=*)
		__gitcomp "$__git_whitespacelist" "" "${cur##--whitespace=}"
		return
		;;
	--*)
		__gitcomp "
			--signoff --utf8 --binary --3way --interactive
			--whitespace=
			"
		return
	esac
	COMPREPLY=()
}

_git_apply ()
{
	local cur="${COMP_WORDS[COMP_CWORD]}"
	case "$cur" in
	--whitespace=*)
		__gitcomp "$__git_whitespacelist" "" "${cur##--whitespace=}"
		return
		;;
	--*)
		__gitcomp "
			--stat --numstat --summary --check --index
			--cached --index-info --reverse --reject --unidiff-zero
			--apply --no-add --exclude=
			--whitespace= --inaccurate-eof --verbose
			"
		return
	esac
	COMPREPLY=()
}

_git_add ()
{
	__git_has_doubledash && return

	local cur="${COMP_WORDS[COMP_CWORD]}"
	case "$cur" in
	--*)
		__gitcomp "
			--interactive --refresh --patch --update --dry-run
			--ignore-errors
			"
		return
	esac
	COMPREPLY=()
}

_git_bisect ()
{
<<<<<<< HEAD
	local subcommands="start bad good skip reset visualize replay log run"
=======
	__git_has_doubledash && return

	local subcommands="start bad good reset visualize replay log"
>>>>>>> e09c4e75
	local subcommand="$(__git_find_subcommand "$subcommands")"
	if [ -z "$subcommand" ]; then
		__gitcomp "$subcommands"
		return
	fi

	case "$subcommand" in
	bad|good|reset|skip)
		__gitcomp "$(__git_refs)"
		;;
	*)
		COMPREPLY=()
		;;
	esac
}

_git_branch ()
{
	local i c=1 only_local_ref="n" has_r="n"

	while [ $c -lt $COMP_CWORD ]; do
		i="${COMP_WORDS[c]}"
		case "$i" in
		-d|-m)	only_local_ref="y" ;;
		-r)	has_r="y" ;;
		esac
		c=$((++c))
	done

	case "${COMP_WORDS[COMP_CWORD]}" in
	--*=*)	COMPREPLY=() ;;
	--*)
		__gitcomp "
			--color --no-color --verbose --abbrev= --no-abbrev
			--track --no-track --contains --merged --no-merged
			"
		;;
	*)
		if [ $only_local_ref = "y" -a $has_r = "n" ]; then
			__gitcomp "$(__git_heads)"
		else
			__gitcomp "$(__git_refs)"
		fi
		;;
	esac
}

_git_bundle ()
{
	local mycword="$COMP_CWORD"
	case "${COMP_WORDS[0]}" in
	git)
		local cmd="${COMP_WORDS[2]}"
		mycword="$((mycword-1))"
		;;
	git-bundle*)
		local cmd="${COMP_WORDS[1]}"
		;;
	esac
	case "$mycword" in
	1)
		__gitcomp "create list-heads verify unbundle"
		;;
	2)
		# looking for a file
		;;
	*)
		case "$cmd" in
			create)
				__git_complete_revlist
			;;
		esac
		;;
	esac
}

_git_checkout ()
{
	__gitcomp "$(__git_refs)"
}

_git_cherry ()
{
	__gitcomp "$(__git_refs)"
}

_git_cherry_pick ()
{
	local cur="${COMP_WORDS[COMP_CWORD]}"
	case "$cur" in
	--*)
		__gitcomp "--edit --no-commit"
		;;
	*)
		__gitcomp "$(__git_refs)"
		;;
	esac
}

_git_commit ()
{
	__git_has_doubledash && return

	local cur="${COMP_WORDS[COMP_CWORD]}"
	case "$cur" in
	--*)
		__gitcomp "
			--all --author= --signoff --verify --no-verify
			--edit --amend --include --only
			"
		return
	esac
	COMPREPLY=()
}

_git_describe ()
{
	__gitcomp "$(__git_refs)"
}

_git_diff ()
{
	__git_has_doubledash && return

	local cur="${COMP_WORDS[COMP_CWORD]}"
	case "$cur" in
	--*)
		__gitcomp "--cached --stat --numstat --shortstat --summary
			--patch-with-stat --name-only --name-status --color
			--no-color --color-words --no-renames --check
			--full-index --binary --abbrev --diff-filter
			--find-copies-harder --pickaxe-all --pickaxe-regex
			--text --ignore-space-at-eol --ignore-space-change
			--ignore-all-space --exit-code --quiet --ext-diff
			--no-ext-diff
			--no-prefix --src-prefix= --dst-prefix=
			--base --ours --theirs
			"
		return
		;;
	esac
	__git_complete_file
}

_git_diff_tree ()
{
	__gitcomp "$(__git_refs)"
}

_git_fetch ()
{
	local cur="${COMP_WORDS[COMP_CWORD]}"

	case "${COMP_WORDS[0]},$COMP_CWORD" in
	git-fetch*,1)
		__gitcomp "$(__git_remotes)"
		;;
	git,2)
		__gitcomp "$(__git_remotes)"
		;;
	*)
		case "$cur" in
		*:*)
			__gitcomp "$(__git_refs)" "" "${cur#*:}"
			;;
		*)
			local remote
			case "${COMP_WORDS[0]}" in
			git-fetch) remote="${COMP_WORDS[1]}" ;;
			git)       remote="${COMP_WORDS[2]}" ;;
			esac
			__gitcomp "$(__git_refs2 "$remote")"
			;;
		esac
		;;
	esac
}

_git_format_patch ()
{
	local cur="${COMP_WORDS[COMP_CWORD]}"
	case "$cur" in
	--*)
		__gitcomp "
			--stdout --attach --thread
			--output-directory
			--numbered --start-number
			--numbered-files
			--keep-subject
			--signoff
			--in-reply-to=
			--full-index --binary
			--not --all
			--cover-letter
			--no-prefix --src-prefix= --dst-prefix=
			"
		return
		;;
	esac
	__git_complete_revlist
}

_git_gc ()
{
	local cur="${COMP_WORDS[COMP_CWORD]}"
	case "$cur" in
	--*)
		__gitcomp "--prune --aggressive"
		return
		;;
	esac
	COMPREPLY=()
}

_git_ls_remote ()
{
	__gitcomp "$(__git_remotes)"
}

_git_ls_tree ()
{
	__git_complete_file
}

_git_log ()
{
	__git_has_doubledash && return

	local cur="${COMP_WORDS[COMP_CWORD]}"
	case "$cur" in
	--pretty=*)
		__gitcomp "
			oneline short medium full fuller email raw
			" "" "${cur##--pretty=}"
		return
		;;
	--date=*)
		__gitcomp "
			relative iso8601 rfc2822 short local default
		" "" "${cur##--date=}"
		return
		;;
	--*)
		__gitcomp "
			--max-count= --max-age= --since= --after=
			--min-age= --before= --until=
			--root --topo-order --date-order --reverse
			--no-merges --follow
			--abbrev-commit --abbrev=
			--relative-date --date=
			--author= --committer= --grep=
			--all-match
			--pretty= --name-status --name-only --raw
			--not --all
			--left-right --cherry-pick
			--graph
			--stat --numstat --shortstat
			--decorate --diff-filter=
			--color-words --walk-reflogs
			"
		return
		;;
	esac
	__git_complete_revlist
}

_git_merge ()
{
	local cur="${COMP_WORDS[COMP_CWORD]}"
	case "${COMP_WORDS[COMP_CWORD-1]}" in
	-s|--strategy)
		__gitcomp "$(__git_merge_strategies)"
		return
	esac
	case "$cur" in
	--strategy=*)
		__gitcomp "$(__git_merge_strategies)" "" "${cur##--strategy=}"
		return
		;;
	--*)
		__gitcomp "
			--no-commit --no-stat --log --no-log --squash --strategy
			"
		return
	esac
	__gitcomp "$(__git_refs)"
}

_git_merge_base ()
{
	__gitcomp "$(__git_refs)"
}

_git_name_rev ()
{
	__gitcomp "--tags --all --stdin"
}

_git_pull ()
{
	local cur="${COMP_WORDS[COMP_CWORD]}"

	case "${COMP_WORDS[0]},$COMP_CWORD" in
	git-pull*,1)
		__gitcomp "$(__git_remotes)"
		;;
	git,2)
		__gitcomp "$(__git_remotes)"
		;;
	*)
		local remote
		case "${COMP_WORDS[0]}" in
		git-pull)  remote="${COMP_WORDS[1]}" ;;
		git)       remote="${COMP_WORDS[2]}" ;;
		esac
		__gitcomp "$(__git_refs "$remote")"
		;;
	esac
}

_git_push ()
{
	local cur="${COMP_WORDS[COMP_CWORD]}"

	case "${COMP_WORDS[0]},$COMP_CWORD" in
	git-push*,1)
		__gitcomp "$(__git_remotes)"
		;;
	git,2)
		__gitcomp "$(__git_remotes)"
		;;
	*)
		case "$cur" in
		*:*)
			local remote
			case "${COMP_WORDS[0]}" in
			git-push)  remote="${COMP_WORDS[1]}" ;;
			git)       remote="${COMP_WORDS[2]}" ;;
			esac
			__gitcomp "$(__git_refs "$remote")" "" "${cur#*:}"
			;;
		+*)
			__gitcomp "$(__git_refs)" + "${cur#+}"
			;;
		*)
			__gitcomp "$(__git_refs)"
			;;
		esac
		;;
	esac
}

_git_rebase ()
{
	local cur="${COMP_WORDS[COMP_CWORD]}" dir="$(__gitdir)"
	if [ -d .dotest ] || [ -d "$dir"/.dotest-merge ]; then
		__gitcomp "--continue --skip --abort"
		return
	fi
	case "${COMP_WORDS[COMP_CWORD-1]}" in
	-s|--strategy)
		__gitcomp "$(__git_merge_strategies)"
		return
	esac
	case "$cur" in
	--strategy=*)
		__gitcomp "$(__git_merge_strategies)" "" "${cur##--strategy=}"
		return
		;;
	--*)
		__gitcomp "--onto --merge --strategy --interactive"
		return
	esac
	__gitcomp "$(__git_refs)"
}

_git_config ()
{
	local cur="${COMP_WORDS[COMP_CWORD]}"
	local prv="${COMP_WORDS[COMP_CWORD-1]}"
	case "$prv" in
	branch.*.remote)
		__gitcomp "$(__git_remotes)"
		return
		;;
	branch.*.merge)
		__gitcomp "$(__git_refs)"
		return
		;;
	remote.*.fetch)
		local remote="${prv#remote.}"
		remote="${remote%.fetch}"
		__gitcomp "$(__git_refs_remotes "$remote")"
		return
		;;
	remote.*.push)
		local remote="${prv#remote.}"
		remote="${remote%.push}"
		__gitcomp "$(git --git-dir="$(__gitdir)" \
			for-each-ref --format='%(refname):%(refname)' \
			refs/heads)"
		return
		;;
	pull.twohead|pull.octopus)
		__gitcomp "$(__git_merge_strategies)"
		return
		;;
	color.branch|color.diff|color.status)
		__gitcomp "always never auto"
		return
		;;
	color.*.*)
		__gitcomp "
			black red green yellow blue magenta cyan white
			bold dim ul blink reverse
			"
		return
		;;
	*.*)
		COMPREPLY=()
		return
		;;
	esac
	case "$cur" in
	--*)
		__gitcomp "
			--global --system --file=
			--list --replace-all
			--get --get-all --get-regexp
			--add --unset --unset-all
			--remove-section --rename-section
			"
		return
		;;
	branch.*.*)
		local pfx="${cur%.*}."
		cur="${cur##*.}"
		__gitcomp "remote merge" "$pfx" "$cur"
		return
		;;
	branch.*)
		local pfx="${cur%.*}."
		cur="${cur#*.}"
		__gitcomp "$(__git_heads)" "$pfx" "$cur" "."
		return
		;;
	remote.*.*)
		local pfx="${cur%.*}."
		cur="${cur##*.}"
		__gitcomp "
			url fetch push skipDefaultUpdate
			receivepack uploadpack tagopt
			" "$pfx" "$cur"
		return
		;;
	remote.*)
		local pfx="${cur%.*}."
		cur="${cur#*.}"
		__gitcomp "$(__git_remotes)" "$pfx" "$cur" "."
		return
		;;
	esac
	__gitcomp "
		apply.whitespace
		core.fileMode
		core.gitProxy
		core.ignoreStat
		core.preferSymlinkRefs
		core.logAllRefUpdates
		core.loosecompression
		core.repositoryFormatVersion
		core.sharedRepository
		core.warnAmbiguousRefs
		core.compression
		core.packedGitWindowSize
		core.packedGitLimit
		clean.requireForce
		color.branch
		color.branch.current
		color.branch.local
		color.branch.remote
		color.branch.plain
		color.diff
		color.diff.plain
		color.diff.meta
		color.diff.frag
		color.diff.old
		color.diff.new
		color.diff.commit
		color.diff.whitespace
		color.pager
		color.status
		color.status.header
		color.status.added
		color.status.changed
		color.status.untracked
		diff.renameLimit
		diff.renames
		fetch.unpackLimit
		format.headers
		format.subjectprefix
		gitcvs.enabled
		gitcvs.logfile
		gitcvs.allbinary
		gitcvs.dbname gitcvs.dbdriver gitcvs.dbuser gitcvs.dbpass
		gitcvs.dbtablenameprefix
		gc.packrefs
		gc.reflogexpire
		gc.reflogexpireunreachable
		gc.rerereresolved
		gc.rerereunresolved
		http.sslVerify
		http.sslCert
		http.sslKey
		http.sslCAInfo
		http.sslCAPath
		http.maxRequests
		http.lowSpeedLimit
		http.lowSpeedTime
		http.noEPSV
		i18n.commitEncoding
		i18n.logOutputEncoding
		log.showroot
		merge.tool
		merge.summary
		merge.verbosity
		pack.window
		pack.depth
		pack.windowMemory
		pack.compression
		pack.deltaCacheSize
		pack.deltaCacheLimit
		pull.octopus
		pull.twohead
		repack.useDeltaBaseOffset
		showbranch.default
		tar.umask
		transfer.unpackLimit
		receive.unpackLimit
		receive.denyNonFastForwards
		user.name
		user.email
		user.signingkey
		branch. remote.
	"
}

_git_remote ()
{
	local subcommands="add rm show prune update"
	local subcommand="$(__git_find_subcommand "$subcommands")"
	if [ -z "$subcommand" ]; then
		__gitcomp "$subcommands"
		return
	fi

	case "$subcommand" in
	rm|show|prune)
		__gitcomp "$(__git_remotes)"
		;;
	update)
		local i c='' IFS=$'\n'
		for i in $(git --git-dir="$(__gitdir)" config --list); do
			case "$i" in
			remotes.*)
				i="${i#remotes.}"
				c="$c ${i/=*/}"
				;;
			esac
		done
		__gitcomp "$c"
		;;
	*)
		COMPREPLY=()
		;;
	esac
}

_git_reset ()
{
	__git_has_doubledash && return

	local cur="${COMP_WORDS[COMP_CWORD]}"
	case "$cur" in
	--*)
		__gitcomp "--mixed --hard --soft"
		return
		;;
	esac
	__gitcomp "$(__git_refs)"
}

_git_shortlog ()
{
	__git_has_doubledash && return

	local cur="${COMP_WORDS[COMP_CWORD]}"
	case "$cur" in
	--*)
		__gitcomp "
			--max-count= --max-age= --since= --after=
			--min-age= --before= --until=
			--no-merges
			--author= --committer= --grep=
			--all-match
			--not --all
			--numbered --summary
			"
		return
		;;
	esac
	__git_complete_revlist
}

_git_show ()
{
	local cur="${COMP_WORDS[COMP_CWORD]}"
	case "$cur" in
	--pretty=*)
		__gitcomp "
			oneline short medium full fuller email raw
			" "" "${cur##--pretty=}"
		return
		;;
	--*)
		__gitcomp "--pretty="
		return
		;;
	esac
	__git_complete_file
}

_git_stash ()
{
	local subcommands='save list show apply clear drop pop create'
	if [ -z "$(__git_find_subcommand "$subcommands")" ]; then
		__gitcomp "$subcommands"
	fi
}

_git_submodule ()
{
	__git_has_doubledash && return

	local subcommands="add status init update"
	if [ -z "$(__git_find_subcommand "$subcommands")" ]; then
		local cur="${COMP_WORDS[COMP_CWORD]}"
		case "$cur" in
		--*)
			__gitcomp "--quiet --cached"
			;;
		*)
			__gitcomp "$subcommands"
			;;
		esac
		return
	fi
}

_git_svn ()
{
	local subcommands="
		init fetch clone rebase dcommit log find-rev
		set-tree commit-diff info create-ignore propget
		proplist show-ignore show-externals
		"
	local subcommand="$(__git_find_subcommand "$subcommands")"
	if [ -z "$subcommand" ]; then
		__gitcomp "$subcommands"
	else
		local remote_opts="--username= --config-dir= --no-auth-cache"
		local fc_opts="
			--follow-parent --authors-file= --repack=
			--no-metadata --use-svm-props --use-svnsync-props
			--log-window-size= --no-checkout --quiet
			--repack-flags --user-log-author $remote_opts
			"
		local init_opts="
			--template= --shared= --trunk= --tags=
			--branches= --stdlayout --minimize-url
			--no-metadata --use-svm-props --use-svnsync-props
			--rewrite-root= $remote_opts
			"
		local cmt_opts="
			--edit --rmdir --find-copies-harder --copy-similarity=
			"

		local cur="${COMP_WORDS[COMP_CWORD]}"
		case "$subcommand,$cur" in
		fetch,--*)
			__gitcomp "--revision= --fetch-all $fc_opts"
			;;
		clone,--*)
			__gitcomp "--revision= $fc_opts $init_opts"
			;;
		init,--*)
			__gitcomp "$init_opts"
			;;
		dcommit,--*)
			__gitcomp "
				--merge --strategy= --verbose --dry-run
				--fetch-all --no-rebase $cmt_opts $fc_opts
				"
			;;
		set-tree,--*)
			__gitcomp "--stdin $cmt_opts $fc_opts"
			;;
		create-ignore,--*|propget,--*|proplist,--*|show-ignore,--*|\
		show-externals,--*)
			__gitcomp "--revision="
			;;
		log,--*)
			__gitcomp "
				--limit= --revision= --verbose --incremental
				--oneline --show-commit --non-recursive
				--authors-file=
				"
			;;
		rebase,--*)
			__gitcomp "
				--merge --verbose --strategy= --local
				--fetch-all $fc_opts
				"
			;;
		commit-diff,--*)
			__gitcomp "--message= --file= --revision= $cmt_opts"
			;;
		info,--*)
			__gitcomp "--url"
			;;
		*)
			COMPREPLY=()
			;;
		esac
	fi
}

_git_tag ()
{
	local i c=1 f=0
	while [ $c -lt $COMP_CWORD ]; do
		i="${COMP_WORDS[c]}"
		case "$i" in
		-d|-v)
			__gitcomp "$(__git_tags)"
			return
			;;
		-f)
			f=1
			;;
		esac
		c=$((++c))
	done

	case "${COMP_WORDS[COMP_CWORD-1]}" in
	-m|-F)
		COMPREPLY=()
		;;
	-*|tag|git-tag)
		if [ $f = 1 ]; then
			__gitcomp "$(__git_tags)"
		else
			COMPREPLY=()
		fi
		;;
	*)
		__gitcomp "$(__git_refs)"
		;;
	esac
}

_git ()
{
	local i c=1 command __git_dir

	while [ $c -lt $COMP_CWORD ]; do
		i="${COMP_WORDS[c]}"
		case "$i" in
		--git-dir=*) __git_dir="${i#--git-dir=}" ;;
		--bare)      __git_dir="." ;;
		--version|--help|-p|--paginate) ;;
		*) command="$i"; break ;;
		esac
		c=$((++c))
	done

	if [ -z "$command" ]; then
		case "${COMP_WORDS[COMP_CWORD]}" in
		--*=*) COMPREPLY=() ;;
		--*)   __gitcomp "
			--paginate
			--no-pager
			--git-dir=
			--bare
			--version
			--exec-path
			--work-tree=
			--help
			"
			;;
		*)     __gitcomp "$(__git_commands) $(__git_aliases)" ;;
		esac
		return
	fi

	local expansion=$(__git_aliased_command "$command")
	[ "$expansion" ] && command="$expansion"

	case "$command" in
	am)          _git_am ;;
	add)         _git_add ;;
	apply)       _git_apply ;;
	bisect)      _git_bisect ;;
	bundle)      _git_bundle ;;
	branch)      _git_branch ;;
	checkout)    _git_checkout ;;
	cherry)      _git_cherry ;;
	cherry-pick) _git_cherry_pick ;;
	commit)      _git_commit ;;
	config)      _git_config ;;
	describe)    _git_describe ;;
	diff)        _git_diff ;;
	fetch)       _git_fetch ;;
	format-patch) _git_format_patch ;;
	gc)          _git_gc ;;
	log)         _git_log ;;
	ls-remote)   _git_ls_remote ;;
	ls-tree)     _git_ls_tree ;;
	merge)       _git_merge;;
	merge-base)  _git_merge_base ;;
	name-rev)    _git_name_rev ;;
	pull)        _git_pull ;;
	push)        _git_push ;;
	rebase)      _git_rebase ;;
	remote)      _git_remote ;;
	reset)       _git_reset ;;
	shortlog)    _git_shortlog ;;
	show)        _git_show ;;
	show-branch) _git_log ;;
	stash)       _git_stash ;;
	submodule)   _git_submodule ;;
	svn)         _git_svn ;;
	tag)         _git_tag ;;
	whatchanged) _git_log ;;
	*)           COMPREPLY=() ;;
	esac
}

_gitk ()
{
	__git_has_doubledash && return

	local cur="${COMP_WORDS[COMP_CWORD]}"
	local g="$(git rev-parse --git-dir 2>/dev/null)"
	local merge=""
	if [ -f $g/MERGE_HEAD ]; then
		merge="--merge"
	fi
	case "$cur" in
	--*)
		__gitcomp "--not --all $merge"
		return
		;;
	esac
	__git_complete_revlist
}

complete -o default -o nospace -F _git git
complete -o default -o nospace -F _gitk gitk
complete -o default -o nospace -F _git_am git-am
complete -o default -o nospace -F _git_apply git-apply
complete -o default -o nospace -F _git_bisect git-bisect
complete -o default -o nospace -F _git_branch git-branch
complete -o default -o nospace -F _git_bundle git-bundle
complete -o default -o nospace -F _git_checkout git-checkout
complete -o default -o nospace -F _git_cherry git-cherry
complete -o default -o nospace -F _git_cherry_pick git-cherry-pick
complete -o default -o nospace -F _git_commit git-commit
complete -o default -o nospace -F _git_describe git-describe
complete -o default -o nospace -F _git_diff git-diff
complete -o default -o nospace -F _git_fetch git-fetch
complete -o default -o nospace -F _git_format_patch git-format-patch
complete -o default -o nospace -F _git_gc git-gc
complete -o default -o nospace -F _git_log git-log
complete -o default -o nospace -F _git_ls_remote git-ls-remote
complete -o default -o nospace -F _git_ls_tree git-ls-tree
complete -o default -o nospace -F _git_merge git-merge
complete -o default -o nospace -F _git_merge_base git-merge-base
complete -o default -o nospace -F _git_name_rev git-name-rev
complete -o default -o nospace -F _git_pull git-pull
complete -o default -o nospace -F _git_push git-push
complete -o default -o nospace -F _git_rebase git-rebase
complete -o default -o nospace -F _git_config git-config
complete -o default -o nospace -F _git_remote git-remote
complete -o default -o nospace -F _git_reset git-reset
complete -o default -o nospace -F _git_shortlog git-shortlog
complete -o default -o nospace -F _git_show git-show
complete -o default -o nospace -F _git_stash git-stash
complete -o default -o nospace -F _git_submodule git-submodule
complete -o default -o nospace -F _git_svn git-svn
complete -o default -o nospace -F _git_log git-show-branch
complete -o default -o nospace -F _git_tag git-tag
complete -o default -o nospace -F _git_log git-whatchanged

# The following are necessary only for Cygwin, and only are needed
# when the user has tab-completed the executable name and consequently
# included the '.exe' suffix.
#
if [ Cygwin = "$(uname -o 2>/dev/null)" ]; then
complete -o default -o nospace -F _git_add git-add.exe
complete -o default -o nospace -F _git_apply git-apply.exe
complete -o default -o nospace -F _git git.exe
complete -o default -o nospace -F _git_branch git-branch.exe
complete -o default -o nospace -F _git_bundle git-bundle.exe
complete -o default -o nospace -F _git_cherry git-cherry.exe
complete -o default -o nospace -F _git_describe git-describe.exe
complete -o default -o nospace -F _git_diff git-diff.exe
complete -o default -o nospace -F _git_format_patch git-format-patch.exe
complete -o default -o nospace -F _git_log git-log.exe
complete -o default -o nospace -F _git_ls_tree git-ls-tree.exe
complete -o default -o nospace -F _git_merge_base git-merge-base.exe
complete -o default -o nospace -F _git_name_rev git-name-rev.exe
complete -o default -o nospace -F _git_push git-push.exe
complete -o default -o nospace -F _git_config git-config
complete -o default -o nospace -F _git_shortlog git-shortlog.exe
complete -o default -o nospace -F _git_show git-show.exe
complete -o default -o nospace -F _git_log git-show-branch.exe
complete -o default -o nospace -F _git_tag git-tag.exe
complete -o default -o nospace -F _git_log git-whatchanged.exe
fi<|MERGE_RESOLUTION|>--- conflicted
+++ resolved
@@ -525,13 +525,9 @@
 
 _git_bisect ()
 {
-<<<<<<< HEAD
+	__git_has_doubledash && return
+
 	local subcommands="start bad good skip reset visualize replay log run"
-=======
-	__git_has_doubledash && return
-
-	local subcommands="start bad good reset visualize replay log"
->>>>>>> e09c4e75
 	local subcommand="$(__git_find_subcommand "$subcommands")"
 	if [ -z "$subcommand" ]; then
 		__gitcomp "$subcommands"
