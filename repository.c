--- conflicted
+++ resolved
@@ -304,14 +304,6 @@
 {
 	int res;
 
-<<<<<<< HEAD
-	if (!repo->index) {
-		ALLOC_ARRAY(repo->index, 1);
-		index_state_init(repo->index);
-	}
-
-=======
->>>>>>> 6269f8ea
 	/* Complete the double-reference */
 	if (!repo->index) {
 		ALLOC_ARRAY(repo->index, 1);
